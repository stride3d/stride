--- conflicted
+++ resolved
@@ -51,7 +51,6 @@
           lfs: true
       - uses: actions/setup-dotnet@v4
         with:
-<<<<<<< HEAD
           dotnet-version: '10.0.x'
       - name: Install Android Workload
         run: dotnet workload install android
@@ -77,9 +76,6 @@
           echo "ANDROID_NDK_ROOT=$ndkPath" >> $env:GITHUB_ENV
           echo "ANDROID_NDK_HOME=$ndkPath" >> $env:GITHUB_ENV
           echo "Using NDK at: $ndkPath"
-=======
-          dotnet-version: '8.0.x'
->>>>>>> 7b07233d
       - uses: microsoft/setup-msbuild@v2
       - name: Debug NDK Configuration
         shell: pwsh
