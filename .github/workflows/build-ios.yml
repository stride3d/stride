name: Build iOS Runtime

on:
  pull_request:
    paths:
      - '.github/workflows/build-ios.yml'
      - 'build/Stride.iOS.sln'
      - 'deps/**'
      - 'sources/core/**'
      - 'sources/engine/**'
      - 'sources/native/**'
      - 'sources/shaders/**'
      - 'sources/shared/**'
      - 'sources/targets/**'
      - '!**/.all-contributorsrc'
      - '!**/.editorconfig'
      - '!**/.gitignore'
      - '!**/*.md'
      - '!crowdin.yml'
    types: [opened, synchronize, reopened, ready_for_review]
  workflow_dispatch:
    inputs:
      build-type:
        description: Build Configuration
        default: Debug
        type: choice
        options:
          - Debug
          - Release
  workflow_call:
    inputs:
      build-type:
        default: Debug
        type: string

concurrency:
  group: build-ios-${{ github.event.pull_request.number || github.ref }}-${{ github.event.inputs.build-type || inputs.build-type || 'Debug' }}
  cancel-in-progress: true

jobs:
  #
  # Build Stride Runtime for iOS
  #
  iOS-Runtime:
    if: ${{ github.event_name == 'workflow_dispatch' || github.event_name == 'workflow_call' || github.event.pull_request.draft == false }}
    name: Build (${{ github.event.inputs.build-type || inputs.build-type || 'Debug' }})
    runs-on: windows-latest
    steps:
      - uses: actions/checkout@v4
        with:
          lfs: true
      - uses: actions/setup-dotnet@v4
        with:
<<<<<<< HEAD
          dotnet-version: '10.0.x'
      - name: Install .NET iOS Workload
        run: dotnet workload install ios
=======
          dotnet-version: '8.0.x'
>>>>>>> 7b07233d
      - uses: microsoft/setup-msbuild@v2
      - name: Build
        run: |
          msbuild build\Stride.iOS.sln `
            -restore -m:1 -nr:false `
            -v:m -p:WarningLevel=0 `
            -p:Configuration=${{ github.event.inputs.build-type || inputs.build-type || 'Debug' }} `
            -p:StridePlatforms=iOS `
            -p:StrideSkipUnitTests=true `
            -p:StrideSkipAutoPack=true<|MERGE_RESOLUTION|>--- conflicted
+++ resolved
@@ -51,13 +51,9 @@
           lfs: true
       - uses: actions/setup-dotnet@v4
         with:
-<<<<<<< HEAD
           dotnet-version: '10.0.x'
       - name: Install .NET iOS Workload
         run: dotnet workload install ios
-=======
-          dotnet-version: '8.0.x'
->>>>>>> 7b07233d
       - uses: microsoft/setup-msbuild@v2
       - name: Build
         run: |
