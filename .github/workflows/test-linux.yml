--- conflicted
+++ resolved
@@ -44,7 +44,6 @@
           lfs: true
       - uses: actions/setup-dotnet@v4
         with:
-<<<<<<< HEAD
           dotnet-version: '10.0.x'
       - name: Install Build Dependencies
         run: |
@@ -67,9 +66,6 @@
       #     # List configured sources
       #     echo "==== Configured NuGet Sources ===="
       #     dotnet nuget list source
-=======
-          dotnet-version: '8.0.x'
->>>>>>> 7b07233d
       - name: Build
         run: |
           dotnet build build/Stride.Tests.${{ github.event.inputs.test-category || inputs.test-category || 'Simple' }}.slnf \
