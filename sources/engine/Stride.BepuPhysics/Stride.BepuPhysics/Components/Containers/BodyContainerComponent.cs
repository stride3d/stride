--- conflicted
+++ resolved
@@ -139,14 +139,5 @@
         {
             GetRef().ApplyLinearImpulse(impulse.ToNumericVector());
         }
-<<<<<<< HEAD
-        public void UpdateInertia(BodyInertia inertia)
-        {
-            GetRef().LocalInertia = inertia;
-		}
-	}
-=======
-      
     }
->>>>>>> b1f2228b
 }