--- conflicted
+++ resolved
@@ -27,10 +27,6 @@
         /// The view projection matrix that will be used for the current begin/end draw calls.
         /// </summary>
         public Matrix viewProjectionMatrix;
-
-        public Matrix getViewProjectionMatrix() {
-            return viewProjectionMatrix;
-        }
 
         // Cached states
         private BlendStateDescription? currentBlendState;
@@ -438,19 +434,9 @@
 
             // shift the string position so that it is written from the left/top corner of the element
             var leftTopCornerOffset = drawCommand.TextBoxSize / 2f;
-<<<<<<< HEAD
-            drawCommand.OriginalMatrix = drawCommand.Matrix;
-            drawCommand.OriginalMatrix.M41 -= drawCommand.OriginalMatrix.M11 * leftTopCornerOffset.X + drawCommand.OriginalMatrix.M21 * leftTopCornerOffset.Y;
-            drawCommand.OriginalMatrix.M42 -= drawCommand.OriginalMatrix.M12 * leftTopCornerOffset.X + drawCommand.OriginalMatrix.M22 * leftTopCornerOffset.Y;
-            drawCommand.OriginalMatrix.M43 -= drawCommand.OriginalMatrix.M13 * leftTopCornerOffset.X + drawCommand.OriginalMatrix.M23 * leftTopCornerOffset.Y;
-
-            // transform the world matrix into the world view project matrix
-            Matrix.MultiplyTo(ref drawCommand.OriginalMatrix, ref viewProjectionMatrix, out drawCommand.Matrix);
-=======
             drawCommand.Matrix.M41 -= drawCommand.Matrix.M11 * leftTopCornerOffset.X + drawCommand.Matrix.M21 * leftTopCornerOffset.Y;
             drawCommand.Matrix.M42 -= drawCommand.Matrix.M12 * leftTopCornerOffset.X + drawCommand.Matrix.M22 * leftTopCornerOffset.Y;
             drawCommand.Matrix.M43 -= drawCommand.Matrix.M13 * leftTopCornerOffset.X + drawCommand.Matrix.M23 * leftTopCornerOffset.Y;
->>>>>>> c059d4ef
 
             // do not snap static fonts when real/virtual resolution does not match.
             if(drawCommand.Batch.viewProjectionMatrix.M12 != 0f ||
@@ -475,12 +461,6 @@
 
                 drawCommand.RealVirtualResolutionRatio = Vector2.One; // ensure that static font are not scaled internally
             }
-<<<<<<< HEAD
-
-            drawCommand.RealVirtualResolutionRatio.X = 1f;
-            drawCommand.RealVirtualResolutionRatio.Y = 1f;
-=======
->>>>>>> c059d4ef
             
             // snap draw start position to prevent characters to be drawn in between two pixels
             if (drawCommand.SnapText)
