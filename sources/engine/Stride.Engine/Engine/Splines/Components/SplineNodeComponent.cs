--- conflicted
+++ resolved
@@ -22,20 +22,20 @@
     public sealed class SplineNodeComponent : EntityComponent
     {
         #region Segments
-        private int segments = 2;
+        private int _segments = 2;
         [Display(1, "Segments")]
         public int Segments
         {
-            get { return segments; }
+            get { return _segments; }
             set
             {
                 if (value < 2)
                 {
-                    segments = 2;
+                    _segments = 2;
                 }
                 else
                 {
-                    segments = value;
+                    _segments = value;
                 }
 
                 MakeDirty();
@@ -44,51 +44,47 @@
         #endregion
 
         #region Out
-        private Vector3 tangentOut { get; set; }
+        private Vector3 _tangentOut { get; set; }
         [Display(2, "Tangent outgoing")]
         public Vector3 TangentOut
         {
-            get { return tangentOut; }
+            get { return _tangentOut; }
             set
             {
-                tangentOut = value;
+                _tangentOut = value;
                 MakeDirty();
             }
         }
         #endregion
 
         #region In
-<<<<<<< HEAD
-        private Vector3 tangentIn { get; set; }
-        [Display(3, "Tangent outgoing")]
-=======
         private Vector3 _tangentIn { get; set; }
         [Display(3, "Tangent incoming")]
->>>>>>> f35d3fa7
         public Vector3 TangentIn
+
         {
-            get { return tangentIn; }
+            get { return _tangentIn; }
             set
             {
-                tangentIn = value;
+                _tangentIn = value;
                 MakeDirty();
             }
         }
         #endregion
 
-        private BezierCurve bezierCurve;
-        private Vector3 previousPosition;
+        private BezierCurve _bezierCurve;
+        private Vector3 _previousPosition;
 
         internal void Update(TransformComponent transformComponent)
         {
             CheckDirtyness();
 
-            previousPosition = Entity.Transform.Position;
+            _previousPosition = Entity.Transform.Position;
         }
 
         private void CheckDirtyness()
         {
-            if (previousPosition.X != Entity.Transform.Position.X || previousPosition.Y != Entity.Transform.Position.Y || previousPosition.Z != Entity.Transform.Position.Z)
+            if (_previousPosition.X != Entity.Transform.Position.X || _previousPosition.Y != Entity.Transform.Position.Y || _previousPosition.Z != Entity.Transform.Position.Z)
             {
                 MakeDirty();
             }
@@ -117,18 +113,18 @@
                 Vector3 TangentOutWorld = entityWorldPos + TangentOut;
                 Vector3 TangentInWorld = nextWorldPos + nextNode.TangentIn;
 
-                bezierCurve = new BezierCurve(Segments, entityWorldPos, TangentOutWorld, nextWorldPos, TangentInWorld);
+                _bezierCurve = new BezierCurve(Segments, entityWorldPos, TangentOutWorld, nextWorldPos, TangentInWorld);
             }
         }
 
         public BezierCurve GetBezierCurve()
         {
-            return bezierCurve;
+            return _bezierCurve;
         }
 
         public BezierPoint[] GetBezierCurvePoints()
         {
-            return bezierCurve.GetBezierPoints();
+            return _bezierCurve.GetBezierPoints();
         }
     }
 }