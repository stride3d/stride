--- conflicted
+++ resolved
@@ -108,15 +108,6 @@
         }
 
         /// <summary>
-<<<<<<< HEAD
-        /// Gets or set the color used to tint the image. Default value is White.
-        /// </summary>
-        /// <remarks>The initial image color is multiplied by this color.</remarks>
-        /// <userdoc>The color used to tint the image. The default value is white.</userdoc>
-        [DataMember]
-        [Display(category: AppearanceCategory)]
-        public Color Color { get; set; } = Color.White;
-=======
         /// Gets or sets the image displayed when the mouse hovers over the button and it is checked.
         /// </summary>
         /// <userdoc>The image displayed when the mouse hovers over the button and it is checked.</userdoc>
@@ -203,7 +194,15 @@
         /// Gets the sprite for the current toggle state, taking into account mouse over state.
         /// </summary>
         internal Sprite ToggleButtonImage => ToggleButtonImageProvider?.GetSprite();
->>>>>>> 881ec7dc
+
+        /// <summary>
+        /// Gets or set the color used to tint the image. Default value is White.
+        /// </summary>
+        /// <remarks>The initial image color is multiplied by this color.</remarks>
+        /// <userdoc>The color used to tint the image. The default value is white.</userdoc>
+        [DataMember]
+        [Display(category: AppearanceCategory)]
+        public Color Color { get; set; } = Color.White;
 
         /// <summary>
         /// Determines whether the control supports two or three states.
