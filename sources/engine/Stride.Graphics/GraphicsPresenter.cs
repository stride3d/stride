--- conflicted
+++ resolved
@@ -160,13 +160,8 @@
         }
 
         /// <summary>
-<<<<<<< HEAD
         /// Sets the output color space of the presenter and the format for the backbuffer. Currently only supported by the DirectX backend.
-        /// Use the following compinations: <br />
-=======
-        /// Sets the output color space of the presenter and the format for the backbuffer.
         /// Use the following combinations: <br />
->>>>>>> ddb8267c
         /// Render to SDR Display with gamma 2.2: <see cref="ColorSpaceType.RgbFullG22NoneP709"/> with <see cref="PixelFormat.R8G8B8A8_UNorm"/>, <see cref="PixelFormat.R8G8B8A8_UNorm_SRgb"/>, <see cref="PixelFormat.B8G8R8A8_UNorm"/>, <see cref="PixelFormat.B8G8R8A8_UNorm"/>. <br />
         /// Render to HDR Display in scRGB (standard linear), windows DWM will do the color conversion: <see cref="ColorSpaceType.RgbFullG10NoneP709"/> with <see cref="PixelFormat.R16G16B16A16_Float"/> <br />
         /// Render to HDR Display in HDR10/BT.2100, no windows DWM conversion, rendering needs to be in the Display color space: <see cref="ColorSpaceType.RgbFullG2084NoneP2020"/> with <see cref="PixelFormat.R10G10B10A2_UNorm"/> <br />
