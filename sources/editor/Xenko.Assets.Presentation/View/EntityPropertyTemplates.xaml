<ResourceDictionary xmlns="http://schemas.microsoft.com/winfx/2006/xaml/presentation"
                    xmlns:x="http://schemas.microsoft.com/winfx/2006/xaml"
                    xmlns:tp="clr-namespace:Xenko.Assets.Presentation.TemplateProviders"
                    xmlns:i="http://schemas.microsoft.com/expression/2010/interactivity"
                    xmlns:view="clr-namespace:Xenko.Core.Presentation.Quantum.View;assembly=Xenko.Core.Presentation.Quantum"
                    xmlns:system="clr-namespace:System;assembly=mscorlib"
                    xmlns:behaviors="clr-namespace:Xenko.Core.Assets.Editor.View.Behaviors;assembly=Xenko.Core.Assets.Editor"
                    xmlns:valueConverters="clr-namespace:Xenko.Core.Assets.Editor.View.ValueConverters;assembly=Xenko.Core.Assets.Editor"
                    xmlns:composers="clr-namespace:Xenko.Rendering.Compositing;assembly=Xenko.Engine"
                    xmlns:pvc="clr-namespace:Xenko.Assets.Presentation.ValueConverters"
                    xmlns:engine="clr-namespace:Xenko.Engine;assembly=Xenko.Engine"
                    xmlns:data="clr-namespace:Xenko.Data;assembly=Xenko"
                    xmlns:xk="http://schemas.xenko.com/xaml/presentation"
                    xmlns:assetCommands="clr-namespace:Xenko.Core.Assets.Editor.Quantum.NodePresenters.Commands;assembly=Xenko.Core.Assets.Editor"
                    xmlns:qvm="clr-namespace:Xenko.Core.Presentation.Quantum.ViewModels;assembly=Xenko.Core.Presentation.Quantum"
                    xmlns:localView="clr-namespace:Xenko.Assets.Presentation.View">

  <ResourceDictionary.MergedDictionaries>
    <ResourceDictionary Source="/Xenko.Core.Assets.Editor;component/View/DefaultPropertyTemplateProviders.xaml"/>
    <ResourceDictionary Source="/Xenko.Assets.Presentation;component/View/ImageDictionary.xaml"/>
  </ResourceDictionary.MergedDictionaries>

  <view:TypeMatchTemplateProvider x:Key="EntityComponentTemplateProvider" Type="engine:EntityComponent"
                                  Template="{StaticResource HeaderReadOnlyProperty}" OverrideRule="Most"
                                  xk:PropertyViewHelper.TemplateCategory="PropertyHeader"/>

  <xk:ListItemTemplateProvider x:Key="ConfigurationTemplateProvider" Type="data:Configuration"
                                 Template="{StaticResource HeaderReadOnlyProperty}" OverrideRule="Most"
                                 xk:PropertyViewHelper.TemplateCategory="PropertyHeader"/>

  <tp:EntityComponentReferenceTemplateProvider x:Key="EntityComponentReferenceHeaderTemplateProvider" OverrideRule="All"
                                                                xk:PropertyViewHelper.TemplateCategory="PropertyHeader" Template="{StaticResource DefaultPropertyHeaderTemplate}">
    <tp:EntityComponentReferenceTemplateProvider.OverriddenProviderNames>
      <system:String>EntityComponent</system:String>
    </tp:EntityComponentReferenceTemplateProvider.OverriddenProviderNames>
  </tp:EntityComponentReferenceTemplateProvider>

  <tp:EntityReferenceTemplateProvider x:Key="EntityReferenceTemplateProvider" OverrideRule="Some"
                                      xk:PropertyViewHelper.TemplateCategory="PropertyEditor">
    <DataTemplate>
      <DockPanel>
        <UniformGrid Rows="1" DockPanel.Dock="Right">
          <Button Style="{StaticResource ImageButtonStyle}" Command="{Binding PickupEntity}"
                  CommandParameter="{xk:MultiBinding {Binding OwnerAsset}, {Binding Source={x:Null}}, Converter={xk:MultiBindingToTuple}}"
                  ToolTip="{xk:Localize Select an asset, Context=ToolTip}"
                  Visibility="{Binding HasCommand_PickupEntity, Converter={xk:VisibleOrCollapsed}}">
            <Image Source="{StaticResource ImagePickup}" Width="16" Height="16" Margin="-1"/>
          </Button>
          <Button Style="{StaticResource ImageButtonStyle}" Command="{Binding CreateNewInstance}"
                  CommandParameter="{x:Static assetCommands:AbstractNodeValue.Null}"
                  ToolTip="{xk:Localize Clear the reference, Context=ToolTip}"
                  Visibility="{Binding HasCommand_PickupEntity, Converter={xk:VisibleOrCollapsed}}">
            <Image Source="{StaticResource ImageClear}" Width="16" Height="16" Margin="-1"/>
          </Button>
          <Button Style="{StaticResource ImageButtonStyle}" Command="{Binding FetchEntity}"
                  CommandParameter="{Binding OwnerAsset}"
                  ToolTip="{xk:Localize Select the referenced asset, Context=ToolTip}"
                  Visibility="{Binding HasCommand_FetchEntity, Converter={xk:VisibleOrCollapsed}}">
            <Image Source="{StaticResource ImageFetchAsset}" Width="16" Height="16" Margin="-1"/>
          </Button>
        </UniformGrid>
        <xk:TextBox x:Name="TextBox" SelectAllOnFocus="True" IsReadOnly="True" Margin="5"
                      Text="{Binding NodeValue.Name, Mode=OneWay}"
                      WatermarkContentTemplate="{StaticResource DifferentValuesWatermarkTemplate}">
          <i:Interaction.Behaviors>
            <behaviors:ReferenceHostDragDropBehavior UsePreviewEvents="True" DisplayDropAdorner="InternalOnly"/>
          </i:Interaction.Behaviors>
        </xk:TextBox>
      </DockPanel>
      <DataTemplate.Triggers>
        <DataTrigger Binding="{Binding NodeValue}" Value="{x:Static qvm:NodeViewModel.DifferentValues}">
          <Setter TargetName="TextBox" Property="WatermarkContent" Value="{xk:Localize (Different values)}"/>
        </DataTrigger>
      </DataTemplate.Triggers>
    </DataTemplate>
  </tp:EntityReferenceTemplateProvider>

  <tp:EntityComponentReferenceTemplateProvider x:Key="EntityComponentReferenceTemplateProvider" OverrideRule="Some"
                                               xk:PropertyViewHelper.TemplateCategory="PropertyEditor">
    <DataTemplate>
      <DockPanel>
        <UniformGrid Rows="1" DockPanel.Dock="Right">
          <Button Style="{StaticResource ImageButtonStyle}" Command="{Binding PickupComponent}"
                  CommandParameter="{xk:MultiBinding {Binding OwnerAsset}, {Binding Type}, Converter={xk:MultiBindingToTuple}}"
                  ToolTip="{xk:Localize Select an asset, Context=ToolTip}"
                  Visibility="{Binding HasCommand_PickupComponent, Converter={xk:VisibleOrCollapsed}}">
            <Image Source="{StaticResource ImagePickup}" Width="16" Height="16" Margin="-1"/>
          </Button>
          <Button Style="{StaticResource ImageButtonStyle}" Command="{Binding CreateNewInstance}"
                  CommandParameter="{x:Static assetCommands:AbstractNodeValue.Null}"
                  ToolTip="{xk:Localize Clear the reference, Context=ToolTip}"
                  Visibility="{Binding HasCommand_PickupComponent, Converter={xk:VisibleOrCollapsed}}">
            <Image Source="{StaticResource ImageClear}" Width="16" Height="16" Margin="-1"/>
          </Button>
          <Button Style="{StaticResource ImageButtonStyle}" Command="{Binding FetchEntity}"
                  CommandParameter="{Binding OwnerAsset}"
                  ToolTip="{xk:Localize Select the referenced asset, Context=ToolTip}"
                  Visibility="{Binding HasCommand_FetchEntity, Converter={xk:VisibleOrCollapsed}}">
            <Image Source="{StaticResource ImageFetchAsset}" Width="16" Height="16" Margin="-1"/>
          </Button>
        </UniformGrid>
        <xk:TextBox x:Name="TextBox" SelectAllOnFocus="True" IsReadOnly="True" Margin="5"
                      Text="{Binding NodeValue.Entity.Name, Mode=OneWay}"
                      WatermarkContentTemplate="{StaticResource DifferentValuesWatermarkTemplate}">
          <i:Interaction.Behaviors>
            <behaviors:ReferenceHostDragDropBehavior UsePreviewEvents="True" DisplayDropAdorner="InternalOnly"/>
          </i:Interaction.Behaviors>
        </xk:TextBox>
      </DockPanel>
      <DataTemplate.Triggers>
        <DataTrigger Binding="{Binding NodeValue}" Value="{x:Static qvm:NodeViewModel.DifferentValues}">
          <Setter TargetName="TextBox" Property="WatermarkContent" Value="{xk:Localize (Different values)}"/>
        </DataTrigger>
      </DataTemplate.Triggers>
    </DataTemplate>
  </tp:EntityComponentReferenceTemplateProvider>

  <tp:EntityComponentCollectionTemplateProvider x:Key="EntityComponentDictionaryHeaderTemplateProvider" OverrideRule="All"
                                               xk:PropertyViewHelper.TemplateCategory="PropertyHeader">
    <DataTemplate>
      <Border xk:PropertyViewHelper.Increment="0" xk:PropertyViewHelper.IsExpanded="True"
          Visibility="{Binding IsVisible, Converter={xk:VisibleOrCollapsed}}">
        <Border x:Name="PART_Name" Background="{Binding Background}" MinHeight="26" Margin="4,4,1,8" VerticalAlignment="Stretch" HorizontalAlignment="Stretch" ToolTip="{Binding Documentation}">
          <localView:AddEntityComponentUserControl 
            AvailableComponentTypes="{Binding EntityComponentAvailableTypes}"
<<<<<<< HEAD
            AvailableComponentTypeGroups="{Binding EntityComponentAvailableTypeGroups}"/>        
=======
            AvailableComponentTypeGroups="{Binding EntityComponentAvailableTypeGroups}"
            AddNewItemCommand="{Binding AddNewItem}"
            AddNewScriptComponentCommand="{Binding AddNewScriptComponent}"/>
>>>>>>> a569a205
        </Border>
      </Border>
    </DataTemplate>
  </tp:EntityComponentCollectionTemplateProvider>

  <tp:EntityComponentCollectionTemplateProvider x:Key="EntityComponentDictionaryFooterTemplateProvider" OverrideRule="All" xk:PropertyViewHelper.TemplateCategory="PropertyFooter">
    <DataTemplate />
  </tp:EntityComponentCollectionTemplateProvider>

  <Style x:Key="SceneCameraSlotComboBox" BasedOn="{StaticResource AbstractTypeSelectionComboBox}" TargetType="ComboBox">
    <Setter Property="IsEditable" Value="True"/>
    <Setter Property="VerticalAlignment" Value="Center"/>
    <Setter Property="Visibility" Value="Visible"/>
  </Style>

  <view:TypeMatchTemplateProvider x:Key="SceneCameraSlotIndexTemplateProvider" xk:PropertyViewHelper.TemplateCategory="PropertyEditor"
                                  OverrideRule="Some" Type="composers:SceneCameraSlotId">
    <DataTemplate>
      <DockPanel>
        <ComboBox x:Name="SlotComboBox" DockPanel.Dock="Right" ItemsSource="{Binding AbstractNodeMatchingEntries}"
                    Style="{StaticResource SceneCameraSlotComboBox}">
          <i:Interaction.Behaviors>
            <behaviors:OnComboBoxClosedWithSelectionBehavior Command="{Binding UpdateCameraSlotIndex}"
                                                             CommandParameter="{Binding SelectedItem.Value, ElementName=SlotComboBox}"/>
          </i:Interaction.Behaviors>
        </ComboBox>
        <!-- The third parameter of the multi-binding is just used to refresh the value when it changes, not in the conversion -->
        <TextBlock Text="{xk:MultiBinding {Binding NodeValue}, {Binding AbstractNodeMatchingEntries}, Converter={pvc:NodeToCameraSlotIndex}}"
                    Margin="5,0" IsHitTestVisible="False" VerticalAlignment="Center"/>
      </DockPanel>
    </DataTemplate>
  </view:TypeMatchTemplateProvider>

  <tp:ModelComponentMaterialTemplateProvider x:Key="ModelComponentMaterialPropertyTemplateProvider" DynamicThumbnail="True" xk:PropertyViewHelper.TemplateCategory="PropertyEditor"
                                             OverrideRule="Most">
    <DataTemplate>
      <DockPanel>
        <Border BorderThickness="1" BorderBrush="Black" Background="Transparent" DockPanel.Dock="Right"
                Cursor="Hand" Margin="0,1" ContextMenu="{StaticResource ReferenceContextMenu}">
          <Grid>
            <Border Width="64" Height="64" Background="Transparent" ToolTip="{xk:Localize Select the referenced asset, Context=ToolTip}"
                Visibility="{Binding Visibility, ElementName=ThumbnailImage}">
              <Image x:Name="ThumbnailImage" DataContext="{Binding NodeValue, Converter={xk:ContentReferenceToAsset}}" Width="64" Height="64"
                     Source="{Binding ThumbnailData.Presenter, Mode=OneWay}"/>
              <i:Interaction.Behaviors>
                <xk:OnEventCommandBehavior EventName="MouseLeftButtonDown" Command="{Binding FetchAsset}"/>
              </i:Interaction.Behaviors>
            </Border>
            <!-- TODO: border order was reversed because thumbnail background is not transparent anymore -->
            <Border Width="64" Height="64" Background="{StaticResource EmphasisYellowBrush}" Opacity="0.5"
                Visibility="{Binding IsHighlighted, Converter={xk:VisibleOrCollapsed}, FallbackValue={xk:Collapsed}}"/>
            <ProgressBar DataContext="{Binding NodeValue, Converter={xk:ContentReferenceToAsset}}" Width="16" Height="4" IsIndeterminate="True"
                         Visibility="{Binding ThumbnailData, Mode=OneWay, FallbackValue={xk:Collapsed},
                                                          Converter={xk:Chained {xk:ObjectToBool}, {xk:InvertBool}, {xk:VisibleOrHidden}}}"/>
            <Border Width="64" Height="64" Background="Transparent" ToolTip="{xk:Localize Select an asset, Context=ToolTip}"
                    Visibility="{Binding Visibility,ElementName=PickupImage}">
              <Image x:Name="PickupImage" Source="{StaticResource ImagePickup}" Width="16" Height="16"
                     DataContext="{Binding NodeValue, Converter={xk:ContentReferenceToAsset}}"
                     Visibility="{Binding Converter={xk:Chained {xk:ObjectToBool}, {xk:InvertBool}, {xk:VisibleOrHidden}}, Mode=OneWay}"/>
              <i:Interaction.Behaviors>
                <xk:OnEventCommandBehavior EventName="MouseLeftButtonDown" Command="{Binding PickupAsset}" CommandParameter="{Binding Type}"/>
              </i:Interaction.Behaviors>
            </Border>
          </Grid>
          <i:Interaction.Behaviors>
            <behaviors:ReferenceHostDragDropBehavior DisplayDropAdorner="InternalOnly"/>
          </i:Interaction.Behaviors>
        </Border>
        <DockPanel>
          <xk:TextBox DockPanel.Dock="Top" SelectAllOnFocus="True" Text="{Binding NodeValue, Converter={xk:ContentReferenceToUrl}}"
                        Margin="2,0,5,5" ContextMenu="{StaticResource ReferenceContextMenu}">
            <i:Interaction.Behaviors>
              <behaviors:ReferenceHostDragDropBehavior UsePreviewEvents="True" DisplayDropAdorner="InternalOnly"/>
            </i:Interaction.Behaviors>
          </xk:TextBox>
          <UniformGrid Rows="1" HorizontalAlignment="Right" VerticalAlignment="Top" Margin="6,0">
            <Button Style="{StaticResource ImageButtonStyle}" Command="{Binding HighlightMaterial}" CommandParameter="{Binding Editor}"
                    ToolTip="{xk:Localize Highlight this material in the scene editor, Context=ToolTip}" Visibility="{Binding HasCommand_HighlightMaterial, Converter={xk:VisibleOrCollapsed}}">
              <Image Source="{StaticResource ImageHighlightMaterial}" Width="16" Height="16" Margin="-1"/>
            </Button>
            <Button Style="{StaticResource ImageButtonStyle}" Command="{Binding PickupAsset}" CommandParameter="{Binding Type}"
                    ToolTip="{xk:Localize Select an asset, Context=ToolTip}" Visibility="{Binding HasCommand_PickupAsset, Converter={xk:VisibleOrCollapsed}}">
              <Image Source="{StaticResource ImagePickup}" Width="16" Height="16" Margin="-1"/>
            </Button>
            <Button Style="{StaticResource ImageButtonStyle}" Command="{Binding CreateNewInstance}"
                    CommandParameter="{x:Static assetCommands:AbstractNodeValue.Null}"
                    ToolTip="{xk:Localize Clear the reference, Context=ToolTip}" Visibility="{Binding HasCommand_CreateNewInstance, Converter={xk:VisibleOrCollapsed}}">
              <Image Source="{StaticResource ImageClear}" Width="16" Height="16" Margin="-1"/>
            </Button>
          </UniformGrid>
        </DockPanel>
      </DockPanel>
    </DataTemplate>
  </tp:ModelComponentMaterialTemplateProvider>

  <!-- Providers for number with a range editors -->
  <tp:ModelNodeNameTemplateProvider x:Key="ModelNodeNameTemplateProvider" xk:PropertyViewHelper.TemplateCategory="PropertyEditor" OverrideRule="All">
    <DataTemplate>
      <xk:FilteringComboBox Text="{Binding NodeValue}" DisplayMemberPath="Name" Sort="{x:Null}" ItemsSource="{Binding Parent.AvailableNodes}"
                              OpenDropDownOnFocus="True" SortMemberPath="Name">
        <xk:FilteringComboBox.ItemTemplate>
          <DataTemplate>
            <TextBlock Text="{Binding Name}"
                       Margin="{Binding Depth, Converter={xk:NumericToThickness}, ConverterParameter={xk:Thickness 4,0,0,0}, Mode=OneWay}"/>
          </DataTemplate>
        </xk:FilteringComboBox.ItemTemplate>
      </xk:FilteringComboBox>
    </DataTemplate>
  </tp:ModelNodeNameTemplateProvider>

  <tp:GameSettingsFiltersTemplateProvider x:Key="GameSettingsFiltersTemplateProvider" xk:PropertyViewHelper.TemplateCategory="PropertyEditor" OverrideRule="All">
    <DataTemplate>
      <DockPanel>
        <Button Style="{StaticResource ImageButtonStyle}" DockPanel.Dock="Right" Command="{Binding ClearSelection}">
          <Image Source="{StaticResource ImageClear}" Width="16" Height="16" Margin="-1"/>
        </Button>
        <ComboBox ItemsSource="{Binding Root.PlatformFilters.NodeValue}" x:Name="FilterComboBox" SelectedIndex="{Binding NodeValue}"/>
      </DockPanel>
    </DataTemplate>
  </tp:GameSettingsFiltersTemplateProvider>
</ResourceDictionary>
<|MERGE_RESOLUTION|>--- conflicted
+++ resolved
@@ -123,13 +123,9 @@
         <Border x:Name="PART_Name" Background="{Binding Background}" MinHeight="26" Margin="4,4,1,8" VerticalAlignment="Stretch" HorizontalAlignment="Stretch" ToolTip="{Binding Documentation}">
           <localView:AddEntityComponentUserControl 
             AvailableComponentTypes="{Binding EntityComponentAvailableTypes}"
-<<<<<<< HEAD
-            AvailableComponentTypeGroups="{Binding EntityComponentAvailableTypeGroups}"/>        
-=======
             AvailableComponentTypeGroups="{Binding EntityComponentAvailableTypeGroups}"
             AddNewItemCommand="{Binding AddNewItem}"
             AddNewScriptComponentCommand="{Binding AddNewScriptComponent}"/>
->>>>>>> a569a205
         </Border>
       </Border>
     </DataTemplate>
