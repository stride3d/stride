<UserControl x:Class="Stride.Assets.Presentation.AssetEditors.UIEditor.Views.UIEditorView"
             xmlns="http://schemas.microsoft.com/winfx/2006/xaml/presentation"
             xmlns:x="http://schemas.microsoft.com/winfx/2006/xaml"
             xmlns:mc="http://schemas.openxmlformats.org/markup-compatibility/2006" 
             xmlns:d="http://schemas.microsoft.com/expression/blend/2008"
             xmlns:uevm="clr-namespace:Stride.Assets.Presentation.AssetEditors.UIEditor.ViewModels"
             xmlns:i="http://schemas.microsoft.com/xaml/behaviors"
             xmlns:cm="clr-namespace:System.ComponentModel;assembly=WindowsBase"
             xmlns:cmd="clr-namespace:Stride.Core.Presentation.Commands;assembly=Stride.Core.Presentation"
             xmlns:panels="clr-namespace:Stride.UI.Panels;assembly=Stride.UI"
             xmlns:views="clr-namespace:Stride.Assets.Presentation.AssetEditors.AssetCompositeGameEditor.Views"
             xmlns:views1="clr-namespace:Stride.Assets.Presentation.AssetEditors.UIEditor.Views"
             xmlns:sd="http://schemas.stride3d.net/xaml/presentation"
             mc:Ignorable="d" 
             d:DesignHeight="300" d:DesignWidth="300"
             d:DataContext="{d:DesignInstance uevm:UIEditorBaseViewModel}">
  <FrameworkElement.Resources>
    <ResourceDictionary>
      <ResourceDictionary.MergedDictionaries>
        <ResourceDictionary Source="/Stride.Core.Assets.Editor;component/View/CommonResources.xaml" />
        <ResourceDictionary Source="/Stride.Assets.Presentation;component/View/ImageDictionary.xaml" />
      </ResourceDictionary.MergedDictionaries>

      <CollectionViewSource x:Key="FactoryCollection" Source="{Binding Factories, Mode=OneWay}">
        <CollectionViewSource.GroupDescriptions>
          <PropertyGroupDescription Converter="{views1:UIElementFactoryTypeConverter}" />
          <PropertyGroupDescription PropertyName="Category" />
        </CollectionViewSource.GroupDescriptions>
        <CollectionViewSource.SortDescriptions>
          <cm:SortDescription PropertyName="Category" />
          <cm:SortDescription PropertyName="Name" />
        </CollectionViewSource.SortDescriptions>
      </CollectionViewSource>

      <x:Array Type="{x:Type Control}" x:Key="UIElementMenus" x:Shared="False" d:DataContext="{d:DesignInstance uevm:UIElementViewModel}">
        <!-- Layout tools -->
        <MenuItem Header="{sd:Localize Layout, Context=Menu}" Style="{StaticResource MenuGroupSeparatorStyle}" />
        <MenuItem Header="{sd:Localize Group into, Context=Menu}" ItemsSource="{Binding Path=DataContext.PanelFactories, Source={sd:XamlRoot}, Mode=OneWay}"
                  IsEnabled="{Binding DataContext.GroupIntoCommand.IsEnabled, Source={sd:XamlRoot}, FallbackValue={sd:False}}">
          <ItemsControl.ItemContainerStyle>
            <Style TargetType="{x:Type MenuItem}" BasedOn="{StaticResource {x:Type MenuItem}}">
              <Setter Property="Header" Value="{Binding Name, Mode=OneWay}" />
              <Setter Property="Command" Value="{Binding DataContext.GroupIntoCommand, Source={sd:XamlRoot}}" />
              <Setter Property="CommandParameter" Value="{Binding}" />
            </Style>
          </ItemsControl.ItemContainerStyle>
        </MenuItem>
        <Separator Visibility="{Binding Converter={sd:Chained {sd:MatchType}, {sd:VisibleOrCollapsed}, Parameter1={x:Type uevm:PanelViewModel}}, FallbackValue={sd:Collapsed}}" />
        <MenuItem Header="{sd:Localize Ungroup, Context=Menu}" Command="{Binding UngroupCommand}"
                  IsEnabled="{Binding Parent, Converter={sd:MatchType}, ConverterParameter={x:Type uevm:UIElementViewModel}, FallbackValue={sd:False}}"
                  Visibility="{Binding Converter={sd:Chained {sd:MatchType}, {sd:VisibleOrCollapsed}, Parameter1={x:Type uevm:PanelViewModel}}, FallbackValue={sd:Collapsed}}"
                  d:DataContext="{d:DesignInstance uevm:PanelViewModel}" />
        <MenuItem Header="{sd:Localize Change layout type, Context=Menu}" ItemsSource="{Binding Path=DataContext.PanelFactories, Source={sd:XamlRoot}, Mode=OneWay}"
                  Visibility="{Binding Converter={sd:Chained {sd:MatchType}, {sd:VisibleOrCollapsed}, Parameter1={x:Type uevm:PanelViewModel}}, FallbackValue={sd:Collapsed}}"
                  d:DataContext="{d:DesignInstance uevm:PanelViewModel}">
          <ItemsControl.ItemContainerStyle>
            <Style TargetType="{x:Type MenuItem}" BasedOn="{StaticResource {x:Type MenuItem}}">
              <Setter Property="Header" Value="{Binding Name, Mode=OneWay}" />
              <Setter Property="Command" Value="{Binding DataContext.ChangeLayoutTypeCommand, RelativeSource={RelativeSource AncestorType={x:Type MenuItem}}}" />
              <Setter Property="CommandParameter" Value="{Binding}" />
            </Style>
          </ItemsControl.ItemContainerStyle>
        </MenuItem>

        <!-- Canvas tools -->
        <MenuItem x:Name="CanvasToolsMenu" Style="{StaticResource MenuGroupSeparatorStyle}"
                  Header="{Binding Parent.AssetSideUIElement, Converter={sd:ObjectToTypeName}}"
                  Visibility="{Binding Parent.AssetSideUIElement, Converter={sd:Chained {sd:MatchType}, {sd:VisibleOrCollapsed}, Parameter1={x:Type panels:Canvas}}, FallbackValue={sd:Collapsed}}" />
        <MenuItem Header="{sd:Localize Pin origin, Context=Menu}"
                  Visibility="{Binding Parent.AssetSideUIElement, Converter={sd:Chained {sd:MatchType}, {sd:VisibleOrCollapsed}, Parameter1={x:Type panels:Canvas}}, FallbackValue={sd:Collapsed}}">
          <!-- TODO: use a more graphical tool such as
          
                     TOP
                ■═════●═════■              ╔════════╗
                ║           ║              ║  BACK  ║
                ║           ║        ╔═════╩╦═╗     ║
           LEFT ●     □     ● RIGHT  ║      ╚═╣     ║
                ║           ║        ║  FRONT ╠═════╝
                ║           ║        ║        ║
                ■═════●═════■        ╚════════╝
                   BOTTOM
          -->
          <MenuItem Header="{sd:Localize Top left, Context=Menu}"     Command="{Binding PanelCommand}" CommandParameter="{x:Static uevm:PanelCommandMode.PinTopLeft}" />
          <MenuItem Header="{sd:Localize Top, Context=Menu}"          Command="{Binding PanelCommand}" CommandParameter="{x:Static uevm:PanelCommandMode.PinTop}" />
          <MenuItem Header="{sd:Localize Top right, Context=Menu}"    Command="{Binding PanelCommand}" CommandParameter="{x:Static uevm:PanelCommandMode.PinTopRight}" />
          <MenuItem Header="{sd:Localize Left, Context=Menu}"         Command="{Binding PanelCommand}" CommandParameter="{x:Static uevm:PanelCommandMode.PinLeft}" />
          <MenuItem Header="{sd:Localize Center, Context=Menu}"       Command="{Binding PanelCommand}" CommandParameter="{x:Static uevm:PanelCommandMode.PinCenter}" />
          <MenuItem Header="{sd:Localize Right, Context=Menu}"        Command="{Binding PanelCommand}" CommandParameter="{x:Static uevm:PanelCommandMode.PinRight}" />
          <MenuItem Header="{sd:Localize Bottom left, Context=Menu}"  Command="{Binding PanelCommand}" CommandParameter="{x:Static uevm:PanelCommandMode.PinBottomLeft}" />
          <MenuItem Header="{sd:Localize Bottom, Context=Menu}"       Command="{Binding PanelCommand}" CommandParameter="{x:Static uevm:PanelCommandMode.PinBottom}" />
          <MenuItem Header="{sd:Localize Bottom right, Context=Menu}" Command="{Binding PanelCommand}" CommandParameter="{x:Static uevm:PanelCommandMode.PinBottomRight}" />
          <MenuItem Header="{sd:Localize Front, Context=Menu}"        Command="{Binding PanelCommand}" CommandParameter="{x:Static uevm:PanelCommandMode.PinFront}" />
          <MenuItem Header="{sd:Localize Middle, Context=Menu}"       Command="{Binding PanelCommand}" CommandParameter="{x:Static uevm:PanelCommandMode.PinMiddle}" />
          <MenuItem Header="{sd:Localize Back, Context=Menu}"         Command="{Binding PanelCommand}" CommandParameter="{x:Static uevm:PanelCommandMode.PinBack}" />
        </MenuItem>
        
        <!-- Grid tools -->
        <MenuItem x:Name="GridToolsMenu" Style="{StaticResource MenuGroupSeparatorStyle}"
                  Header="{Binding Parent.AssetSideUIElement, Converter={sd:ObjectToTypeName}}"
                  Visibility="{Binding Parent.AssetSideUIElement, Converter={sd:Chained {sd:MatchType}, {sd:VisibleOrCollapsed}, Parameter1={x:Type panels:GridBase}}, FallbackValue={sd:Collapsed}}" />
        <MenuItem Header="{sd:Localize Row, Context=Menu}"
                  Visibility="{Binding Parent.AssetSideUIElement, Converter={sd:Chained {sd:MatchType}, {sd:VisibleOrCollapsed}, Parameter1={x:Type panels:GridBase}}, FallbackValue={sd:Collapsed}}">
          <MenuItem Header="{sd:Localize Move up, Context=Menu}" Command="{Binding PanelCommand}" CommandParameter="{x:Static uevm:PanelCommandMode.MoveUp}" />
          <MenuItem Header="{sd:Localize Move down, Context=Menu}" Command="{Binding PanelCommand}" CommandParameter="{x:Static uevm:PanelCommandMode.MoveDown}" />
        </MenuItem>
        <MenuItem Header="{sd:Localize Column, Context=Menu}"
                  Visibility="{Binding Parent.AssetSideUIElement, Converter={sd:Chained {sd:MatchType}, {sd:VisibleOrCollapsed}, Parameter1={x:Type panels:GridBase}}, FallbackValue={sd:Collapsed}}">
          <MenuItem Header="{sd:Localize Move left, Context=Menu}" Command="{Binding PanelCommand}" CommandParameter="{x:Static uevm:PanelCommandMode.MoveLeft}" />
          <MenuItem Header="{sd:Localize Move right, Context=Menu}" Command="{Binding PanelCommand}" CommandParameter="{x:Static uevm:PanelCommandMode.MoveRight}" />
        </MenuItem>
        <MenuItem Header="{sd:Localize Layer, Context=Menu}"
                  Visibility="{Binding Parent.AssetSideUIElement, Converter={sd:Chained {sd:MatchType}, {sd:VisibleOrCollapsed}, Parameter1={x:Type panels:GridBase}}, FallbackValue={sd:Collapsed}}">
          <MenuItem Header="{sd:Localize Move back, Context=Menu}" Command="{Binding PanelCommand}" CommandParameter="{x:Static uevm:PanelCommandMode.MoveBack}" />
          <MenuItem Header="{sd:Localize Move front, Context=Menu}" Command="{Binding PanelCommand}" CommandParameter="{x:Static uevm:PanelCommandMode.MoveFront}" />
        </MenuItem>

        <!-- StackPanel tools -->
        <MenuItem x:Name="StackPanelToolsMenu" Style="{StaticResource MenuGroupSeparatorStyle}"
                  Header="{Binding Parent.AssetSideUIElement, Converter={sd:ObjectToTypeName}}"
                  Visibility="{Binding Parent.AssetSideUIElement, Converter={sd:Chained {sd:MatchType}, {sd:VisibleOrCollapsed}, Parameter1={x:Type panels:StackPanel}}, FallbackValue={sd:Collapsed}}" />
        <MenuItem Header="{sd:Localize Move up, Context=Menu}"
                  Visibility="{Binding Parent.AssetSideUIElement, Converter={sd:Chained {sd:MatchType}, {sd:VisibleOrCollapsed}, Parameter1={x:Type panels:StackPanel}}, FallbackValue={sd:Collapsed}}"
                  Command="{Binding PanelCommand}" CommandParameter="{x:Static uevm:PanelCommandMode.MoveUp}" />
        <MenuItem Header="{sd:Localize Move down, Context=Menu}"
                  Visibility="{Binding Parent.AssetSideUIElement, Converter={sd:Chained {sd:MatchType}, {sd:VisibleOrCollapsed}, Parameter1={x:Type panels:StackPanel}}, FallbackValue={sd:Collapsed}}"
                  Command="{Binding PanelCommand}" CommandParameter="{x:Static uevm:PanelCommandMode.MoveDown}" />

        <!-- Other available actions -->
        <MenuItem Header="{sd:Localize Action, Context=Menu}" Style="{StaticResource MenuGroupSeparatorStyle}" />
<<<<<<< HEAD
        <MenuItem Header="{sd:Localize Open library in editor, Context=Menu}" Command="{Binding Editor.OpenLibraryEditorCommand, FallbackValue={x:Static cmd:DisabledCommand.Instance}}" />
        <MenuItem Header="{sd:Localize Select library in asset view, Context=Menu}" Command="{Binding Editor.SelectLibraryCommand, FallbackValue={x:Static cmd:DisabledCommand.Instance}}" />
        <MenuItem Header="{sd:Localize Break link to library, Context=Menu}" Command="{Binding Editor.BreakLinkToLibraryCommand, FallbackValue={x:Static cmd:DisabledCommand.Instance}}" />
        <!-- Create other assets from selection -->
        <MenuItem Header="{sd:Localize Create page from selection, Context=Menu}" Command="{Binding Editor.CreatePageCommand, FallbackValue={x:Static cmd:DisabledCommand.Instance}}" />
        <MenuItem Header="{sd:Localize Create library from selection, Context=Menu}" Command="{Binding Editor.CreateLibraryCommand, FallbackValue={x:Static cmd:DisabledCommand.Instance}}" />
        <Separator/>
        <MenuItem Header="{sd:Localize Duplicate, Context=Menu}" InputGestureText="Ctrl+D" Command="{Binding Editor.DuplicateSelectionCommand, FallbackValue={x:Static cmd:DisabledCommand.Instance}}"/>
=======
        <MenuItem Header="{sd:Localize Open library in editor, Context=Menu}" Command="{Binding DataContext.OpenLibraryEditorCommand, Source={sd:XamlRoot}, FallbackValue={x:Static cmd:DisabledCommand.Instance}}" />
        <MenuItem Header="{sd:Localize Select library in asset view, Context=Menu}" Command="{Binding DataContext.SelectLibraryCommand, Source={sd:XamlRoot}, FallbackValue={x:Static cmd:DisabledCommand.Instance}}" />
        <MenuItem Header="{sd:Localize Break link to library, Context=Menu}" Command="{Binding DataContext.BreakLinkToLibraryCommand, Source={sd:XamlRoot}, FallbackValue={x:Static cmd:DisabledCommand.Instance}}" />
        <!-- Create other assets from selection -->
        <MenuItem Header="{sd:Localize Create page from selection, Context=Menu}" Command="{Binding DataContext.CreatePageCommand, Source={sd:XamlRoot}, FallbackValue={x:Static cmd:DisabledCommand.Instance}}" />
        <MenuItem Header="{sd:Localize Create library from selection, Context=Menu}" Command="{Binding DataContext.CreateLibraryCommand, Source={sd:XamlRoot}, FallbackValue={x:Static cmd:DisabledCommand.Instance}}" />
        <Separator/>
        <MenuItem Header="{sd:Localize Duplicate, Context=Menu}" InputGestureText="Ctrl+D" Command="{Binding DataContext.DuplicateSelectionCommand, Source={sd:XamlRoot}, FallbackValue={x:Static cmd:DisabledCommand.Instance}}"/>
>>>>>>> cd8e17fd
        <MenuItem Command="ApplicationCommands.Cut" Icon="{sd:Image {StaticResource ImageCut}}" />
        <MenuItem Command="ApplicationCommands.Copy" Icon="{sd:Image {StaticResource ImageCopy}}" />
        <MenuItem Command="ApplicationCommands.Paste" CommandParameter="{Binding Converter={sd:MatchType}, ConverterParameter={x:Type uevm:UIRootViewModel}, FallbackValue={sd:True}}" Icon="{sd:Image {StaticResource ImagePaste}}" />
        <MenuItem Command="ApplicationCommands.Delete" Icon="{sd:Image {StaticResource ImageDelete}}"/>
        <Separator/>
        <MenuItem Header="{sd:Localize Rename, Context=Menu}" Command="{Binding RenameCommand, FallbackValue={x:Static cmd:DisabledCommand.Instance}}" Icon="{sd:Image {StaticResource ImageRename}}" InputGestureText="F2" />
      </x:Array>
      <ContextMenu x:Key="TreeViewContextMenu" d:DataContext="{d:DesignInstance uevm:UIElementViewModel}" ItemsSource="{StaticResource UIElementMenus}" x:Shared="False" />
      <ContextMenu x:Key="EditorViewContextMenu" d:DataContext="{d:DesignInstance uevm:UIEditorBaseViewModel}" x:Shared="False">
        <i:Interaction.Behaviors>
          <sd:OnEventCommandBehavior EventName="Opened" EventOwnerType="{x:Type ContextMenu}" Command="{Binding RefreshSelectableElementsCommand}" />
          <!-- For some unknown reason, the command bindings defined globally are not working in this context menu. So we rebind them here. -->
          <sd:CommandBindingBehavior RoutedCommand="ApplicationCommands.Cut" Command="{Binding CutCommand, FallbackValue={x:Static cmd:DisabledCommand.Instance}, Mode=OneWay}"/>
          <sd:CommandBindingBehavior RoutedCommand="ApplicationCommands.Copy" Command="{Binding CopyCommand, FallbackValue={x:Static cmd:DisabledCommand.Instance}, Mode=OneWay}"/>
          <sd:CommandBindingBehavior RoutedCommand="ApplicationCommands.Paste" Command="{Binding PasteCommand, FallbackValue={x:Static cmd:DisabledCommand.Instance}, Mode=OneWay}"/>
          <sd:CommandBindingBehavior RoutedCommand="ApplicationCommands.Delete" Command="{Binding DeleteCommand, FallbackValue={x:Static cmd:DisabledCommand.Instance}, Mode=OneWay}"/>
        </i:Interaction.Behaviors>
        <!-- Set current selection -->
        <MenuItem x:Name="SetCurrentSelectionMenu" Header="Set current selection" ItemsSource="{Binding SelectableElements}"
                  Visibility="{Binding HasItems, RelativeSource={RelativeSource Self}, Converter={sd:VisibleOrCollapsed}, FallbackValue={sd:Collapsed}}">
          <ItemsControl.ItemContainerStyle>
            <Style TargetType="{x:Type MenuItem}" BasedOn="{StaticResource {x:Type MenuItem}}" d:DataContext="{d:DesignInstance uevm:UIElementViewModel}">
              <Setter Property="Command" Value="{Binding DataContext.SetCurrentSelectionCommand, RelativeSource={RelativeSource AncestorType={x:Type MenuItem}}}" />
              <Setter Property="CommandParameter" Value="{Binding Id, Mode=OneWay, FallbackValue={sd:Guid}}" />
              <Setter Property="IsChecked" Value="{sd:MultiBinding {Binding}, {Binding DataContext.LastSelectedElement, Source={sd:XamlRoot}}, Converter={sd:AllEqualMultiConverter}, Mode=OneWay, FallbackValue={sd:False}}" />
            </Style>
          </ItemsControl.ItemContainerStyle>
          <ItemsControl.ItemTemplate>
            <DataTemplate>
              <StackPanel Orientation="Horizontal">
                <TextBlock VerticalAlignment="Center">
                  <Run Text="{Binding Mode=OneWay}" />
                </TextBlock>
              </StackPanel>
            </DataTemplate>
          </ItemsControl.ItemTemplate>
        </MenuItem>
        <!-- UIElement context menu -->
        <!-- IsCheckable=True is a hack to prevent WPF from clearing the selected sub menu item -->
        <MenuItem DataContext="{Binding LastSelectedElement}" ItemsSource="{StaticResource UIElementMenus}"
                  Visibility="{Binding Converter={sd:Chained {sd:ObjectToBool}, {sd:VisibleOrCollapsed}}, FallbackValue={sd:Collapsed}}"
                  StaysOpenOnClick="True" IsCheckable="True">
          <MenuItem.Template>
            <ControlTemplate TargetType="{x:Type MenuItem}">
              <StackPanel IsItemsHost="True" />
            </ControlTemplate>
          </MenuItem.Template>
        </MenuItem>
        <!-- View options -->
        <MenuItem Header="{sd:Localize View, Context=Menu}" Style="{StaticResource MenuGroupWithItemsStyle}">
          <MenuItem Header="{sd:Localize Zoom in, Context=Menu}" Command="{Binding ZoomInCommand}" />
          <MenuItem Header="{sd:Localize Zoom out, Context=Menu}" Command="{Binding ZoomOutCommand}" />
          <MenuItem Header="{sd:Localize Reset camera, Context=Menu}" Command="{Binding Camera.ResetCameraCommand}" />
        </MenuItem>
      </ContextMenu>
    </ResourceDictionary>
  </FrameworkElement.Resources>
  <UserControl.InputBindings>
    <KeyBinding Command="{Binding DuplicateSelectionCommand}" Gesture="{sd:KeyGesture {}Ctrl+D}"/>
  </UserControl.InputBindings>
  <i:Interaction.Behaviors>
    <!-- These commands are available globally in the editor.
         Note: this also allows the Edit menu (main menus) to be properly updated. -->
<<<<<<< HEAD
    <sd:CommandBindingBehavior RoutedCommand="ApplicationCommands.Cut" Command="{Binding Editor.CutCommand, FallbackValue={x:Static cmd:DisabledCommand.Instance}, Mode=OneWay}"/>
    <sd:CommandBindingBehavior RoutedCommand="ApplicationCommands.Copy" Command="{Binding Editor.CopyCommand, FallbackValue={x:Static cmd:DisabledCommand.Instance}, Mode=OneWay}"/>
    <sd:CommandBindingBehavior RoutedCommand="ApplicationCommands.Paste" Command="{Binding Editor.PasteCommand, FallbackValue={x:Static cmd:DisabledCommand.Instance}, Mode=OneWay}"/>
    <sd:CommandBindingBehavior RoutedCommand="ApplicationCommands.Delete" Command="{Binding Editor.DeleteCommand, FallbackValue={x:Static cmd:DisabledCommand.Instance}, Mode=OneWay}"/>
=======
    <sd:CommandBindingBehavior RoutedCommand="ApplicationCommands.Cut" Command="{Binding CutCommand, FallbackValue={x:Static cmd:DisabledCommand.Instance}, Mode=OneWay}"/>
    <sd:CommandBindingBehavior RoutedCommand="ApplicationCommands.Copy" Command="{Binding CopyCommand, FallbackValue={x:Static cmd:DisabledCommand.Instance}, Mode=OneWay}"/>
    <sd:CommandBindingBehavior RoutedCommand="ApplicationCommands.Paste" Command="{Binding PasteCommand, FallbackValue={x:Static cmd:DisabledCommand.Instance}, Mode=OneWay}"/>
    <sd:CommandBindingBehavior RoutedCommand="ApplicationCommands.Delete" Command="{Binding DeleteCommand, FallbackValue={x:Static cmd:DisabledCommand.Instance}, Mode=OneWay}"/>
>>>>>>> cd8e17fd
  </i:Interaction.Behaviors>

  <Grid>
    <!-- Loading Message -->
    <StackPanel HorizontalAlignment="Center" VerticalAlignment="Center"
                Visibility="{Binding Converter={sd:Chained {sd:ObjectToBool}, {sd:VisibleOrCollapsed}, Parameter2={sd:False}}, FallbackValue={sd:Visible}}">
      <TextBlock Text="{sd:Localize Loading...}" Margin="20" HorizontalAlignment="Center" />
      <TextBlock Text="{sd:Localize This might take a few minutes the first time.}" Margin="20" HorizontalAlignment="Center" />
      <ProgressBar IsIndeterminate="True" Width="200" Height="20" Margin="20" BorderThickness="1" />
    </StackPanel>
    <!-- UI Editor -->
    <Grid Visibility="{Binding Converter={sd:Chained {sd:ObjectToBool}, {sd:VisibleOrCollapsed}}, FallbackValue={sd:Collapsed}}">
      <Grid.ColumnDefinitions>
        <ColumnDefinition Width="*" />
        <ColumnDefinition Width="5" />
        <ColumnDefinition Width="3*" />
      </Grid.ColumnDefinitions>

      <!-- Left Panel -->
      <DockPanel Grid.Column="0">
        <Border DockPanel.Dock="Top">
          <Button Content="{sd:Localize UI properties, Context=Button}" Margin="8" Padding="4" Command="{Binding ShowPropertiesCommand}" />
        </Border>
        <Grid>
          <Grid.RowDefinitions>
            <RowDefinition Height="*" />
            <RowDefinition Height="5" />
            <RowDefinition Height="*" />
          </Grid.RowDefinitions>

          <!-- UI Library -->
          <DockPanel Grid.Row="0">
            <TextBlock DockPanel.Dock="Top" Margin="4"  FontWeight="Bold" Text="{sd:Localize UI library}" />
              <ListBox ItemsSource="{Binding Source={StaticResource FactoryCollection}, Mode=OneWay}">
              <i:Interaction.Behaviors>
                <sd:ListBoxDragDropBehavior DragVisualTemplate="{StaticResource DragVisualTemplate}" CanDrag="True" CanDrop="False" CanInsert="False" />
              </i:Interaction.Behaviors>
              <ListBox.GroupStyle>
                  <GroupStyle >
                    <GroupStyle.ContainerStyle>
                      <Style TargetType="{x:Type GroupItem}">
                        <Setter Property="Template">
                          <Setter.Value>
                            <ControlTemplate TargetType="{x:Type GroupItem}">
                              <!-- Grouping will create a CollectionViewGroup, so we bind to its Name property -->
                              <Expander IsExpanded="True">
                                <Expander.Header>
                                  <TextBlock Text="{Binding Name, Mode=OneWay}" FontWeight="Bold" />
                                </Expander.Header>
                                <ItemsPresenter />
                              </Expander>
                            </ControlTemplate>
                          </Setter.Value>
                        </Setter>
                      </Style>
                    </GroupStyle.ContainerStyle>
                  </GroupStyle>
              </ListBox.GroupStyle>
              <ListBox.ItemContainerStyle>
                <Style TargetType="ListBoxItem" BasedOn="{StaticResource {x:Type ListBoxItem}}">
                  <Setter Property="HorizontalContentAlignment" Value="Stretch"/>
                </Style>
              </ListBox.ItemContainerStyle>
              <ItemsControl.ItemTemplate>
                <DataTemplate>
                  <TextBlock Text="{Binding Name, Mode=OneWay}" />
                </DataTemplate>
              </ItemsControl.ItemTemplate>
              </ListBox>
          </DockPanel>

          <GridSplitter Grid.Row="1" ResizeBehavior="PreviousAndNext" />

          <!-- Visual Tree -->
          <DockPanel Grid.Row="2">
            <TextBlock DockPanel.Dock="Top" Margin="4"  FontWeight="Bold" Text="Visual Tree" />
            <ToolBarTray DockPanel.Dock="Top">
              <ToolBar>
                <Button Command="{x:Static views:AssetCompositeHierarchyTreeViewHelper.ExpandAllItems}" CommandTarget="{Binding ElementName=HierarchyTreeView}"
                        ToolTip="{sd:Localize Expand all elements, Context=ToolTip}" sd:ToolTipHelper.Status="{Binding Session.Editor.Status}" ToolTipService.ShowOnDisabled="True">
                  <Image Source="{StaticResource ImageExpandAllFolders}" />
                </Button>
                <Button Command="{x:Static views:AssetCompositeHierarchyTreeViewHelper.CollapseAllItems}" CommandTarget="{Binding ElementName=HierarchyTreeView}"
                        ToolTip="{sd:Localize Collapse all elements, Context=ToolTip}" sd:ToolTipHelper.Status="{Binding Session.Editor.Status}" ToolTipService.ShowOnDisabled="True">
                  <Image Source="{StaticResource ImageCollapseAllFolders}" />
                </Button>
              </ToolBar>
            </ToolBarTray>
            <Grid>
              <sd:TreeView x:Name="HierarchyTreeView" ItemsSource="{Binding RootPart.Children, Mode=OneWay}" SelectionMode="Extended" AllowDrop="True"
                             Grid.IsSharedSizeScope="True" HorizontalContentAlignment="Stretch">
                <FrameworkElement.Resources>
                  <HierarchicalDataTemplate DataType="{x:Type uevm:UIElementViewModel}" ItemsSource="{Binding Children, Mode=OneWay}">
                    <Grid d:DataContext="{d:DesignInstance {x:Type uevm:UIElementViewModel}}">
                      <Grid.ColumnDefinitions>
                        <ColumnDefinition Width="*" />
                        <ColumnDefinition Width="Auto" SharedSizeGroup="VisualChildrenCountGroup" />
                      </Grid.ColumnDefinitions>
                      <Grid.Style>
                        <Style TargetType="{x:Type Grid}">
                          <Style.Triggers>
                            <!-- Display active root in Bold -->
                            <DataTrigger Binding="{sd:MultiBinding {Binding DataContext.ActiveRoot, Source={sd:XamlRoot}}, {Binding},
                                                                     Converter={sd:AllEqualMultiConverter}, FallbackValue={sd:False}}"
                                         Value="{sd:True}">
                              <Setter Property="TextBlock.FontWeight" Value="Bold" />
                            </DataTrigger>
                          </Style.Triggers>
                        </Style>
                      </Grid.Style>

                      <StackPanel Grid.Column="0" VerticalAlignment="Center" Orientation="Horizontal">
                        <!-- TODO: image for each UI element type -->
                        <TextBlock Text="{Binding Name, Mode=OneWay}" Margin="0,0,4,0" />
                        <TextBlock Text="{Binding ElementType.Name, StringFormat={}[{0}], Mode=OneWay}" />
                        <TextBlock Text="{Binding SourceLibrary.Name, Mode=OneWay, StringFormat=(Library: {0}), FallbackValue={}}" Foreground="#FFB0FFD3" />
                      </StackPanel>
                      <TextBlock Grid.Column="1" VerticalAlignment="Center"
                                 Text="{Binding Children.Count, StringFormat={}({0}), Mode=OneWay}" Visibility="{Binding Children.Count, Converter={sd:Chained {sd:NumericToBool}, {sd:VisibleOrCollapsed}}}" />
                    </Grid>
                  </HierarchicalDataTemplate>
                </FrameworkElement.Resources>
                <i:Interaction.Behaviors>
                  <sd:DragOverAutoScrollBehavior />
                  <sd:TreeViewAutoExpandBehavior />
                  <sd:TreeViewDragDropBehavior DragVisualTemplate="{StaticResource DragVisualTemplate}" CanInsert="True" AllowDropOnEmptyArea="True" />
                  <sd:TreeViewBindableSelectedItemsBehavior SelectedItems="{Binding SelectedContent}" GiveFocusOnSelectionChange="False" />
                </i:Interaction.Behaviors>
                <ItemsControl.ItemsPanel>
                  <ItemsPanelTemplate>
                    <sd:VirtualizingTreePanel Background="Transparent" DataContext="{Binding RootPart}"
                                                ContextMenu="{StaticResource TreeViewContextMenu}"/>
                  </ItemsPanelTemplate>
                </ItemsControl.ItemsPanel>
                <ItemsControl.ItemContainerStyle>
                  <Style TargetType="{x:Type sd:TreeViewItem}" BasedOn="{StaticResource {x:Type sd:TreeViewItem}}" d:DataContext="{d:DesignInstance uevm:UIElementViewModel}">
                    <Setter Property="ContextMenu" Value="{StaticResource TreeViewContextMenu}" />
                    <Setter Property="HorizontalContentAlignment" Value="Stretch" />
                    <Setter Property="IsEditable" Value="{Binding IsEditable, Mode=OneTime}" />
                    <Setter Property="IsEditing" Value="{Binding IsEditing, Mode=TwoWay}" />
                    <Setter Property="TemplateEdit">
                      <Setter.Value>
                        <DataTemplate DataType="{x:Type uevm:UIElementViewModel}">
                          <StackPanel Orientation="Horizontal">
                            <sd:TextBox Text="{Binding Name, Mode=TwoWay}" GetFocusOnLoad="True" SelectAllOnFocus="True" Margin="2" />
                          </StackPanel>
                        </DataTemplate>
                      </Setter.Value>
                    </Setter>
                    <Setter Property="sd:Interaction.Behaviors">
                      <Setter.Value>
                        <sd:BehaviorCollection>
                          <sd:TreeViewStopEditOnLostFocusBehavior />
                        </sd:BehaviorCollection>
                      </Setter.Value>
                    </Setter>
                  </Style>
                </ItemsControl.ItemContainerStyle>
              </sd:TreeView>
            </Grid>
          </DockPanel>
        </Grid>
      </DockPanel>

      <GridSplitter Grid.Column="1" ResizeBehavior="PreviousAndNext" />
      
      <!-- Editor View -->
      <DockPanel Grid.Column="2">
        <ToolBarTray DockPanel.Dock="Top" IsLocked="True">
          <ToolBar>
            <Button Background="Transparent" Margin="2"
                    Content="{sd:Image {StaticResource ImageZoomDefault}, 16, 16, NearestNeighbor}"
                    Command="{Binding ResetZoomCommand}"
                    ToolTip="{sd:Localize Reset zoom, Context=ToolTip}" sd:ToolTipHelper.Status="{Binding Session.Editor.Status}" ToolTipService.ShowOnDisabled="True" />
            <Button Background="Transparent" Margin="2"
                    Content="{sd:Image {StaticResource ImageZoomOut}, 16, 16, NearestNeighbor}"
                    Command="{Binding ZoomOutCommand}"
                    ToolTip="{sd:Localize Zoom out, Context=ToolTip}" sd:ToolTipHelper.Status="{Binding Session.Editor.Status}" ToolTipService.ShowOnDisabled="True" />
            <Button Background="Transparent" Margin="2"
                    Content="{sd:Image {StaticResource ImageZoomIn}, 16, 16, NearestNeighbor}"
                    Command="{Binding ZoomInCommand}"
                    ToolTip="{sd:Localize Zoom in, Context=ToolTip}" sd:ToolTipHelper.Status="{Binding Session.Editor.Status}" ToolTipService.ShowOnDisabled="True" />
          </ToolBar>
          <ToolBar>
            <sd:NumericTextBox Margin="2" Width="50" ToolTip="{sd:Localize Snaps to this value (0 to disable), Context=ToolTip}"
                                 Value="{Binding SnapValue}" DecimalPlaces="3" Minimum="0" />
          </ToolBar>
          <ToolBar>
            <ToggleButton x:Name="ToggleSettings" Content="{sd:Image {StaticResource ImageView}, 24, 24, NearestNeighbor}" Background="Transparent">
              <i:Interaction.Behaviors>
                <sd:ToggleButtonPopupBehavior/>
              </i:Interaction.Behaviors>
            </ToggleButton>
            <Popup IsOpen="{Binding ElementName=ToggleSettings, Path=IsChecked}" StaysOpen="False" PlacementTarget="{Binding ElementName=ToggleSettings}">
              <StackPanel Background="{StaticResource BackgroundBrush}">
                <Border Padding="8,2" Background="{StaticResource NormalBrush}" HorizontalAlignment="Stretch">
                  <TextBlock Text="{sd:Localize Colors}" FontWeight="Bold"/>
                </Border>
                <Grid Margin="4">
                  <Grid.ColumnDefinitions>
                    <ColumnDefinition Width="Auto" />
                    <ColumnDefinition />
                    <ColumnDefinition MinWidth="80" />
                  </Grid.ColumnDefinitions>
                  <Grid.RowDefinitions>
                    <RowDefinition />
                    <RowDefinition />
                    <RowDefinition />
                    <RowDefinition />
                  </Grid.RowDefinitions>

                  <!-- Guideline -->
                  <TextBlock Grid.Row="0" Grid.Column="0" Margin="4" Text="{sd:Localize Guideline}" />
                  <ToggleButton Grid.Row="0" Grid.Column="1" VerticalAlignment="Center" HorizontalAlignment="Center" Margin="2"
                                x:Name="GuidelineToggle" Background="Transparent">
                    <Border BorderThickness="1" BorderBrush="{Binding GuidelineColor, Converter={sd:ColorConverter}}" Width="16" Height="16" />
                    <i:Interaction.Behaviors>
                      <sd:ToggleButtonPopupBehavior/>
                    </i:Interaction.Behaviors>
                  </ToggleButton>
                  <Popup Grid.Row="0" Grid.Column="1" IsOpen="{Binding IsChecked, ElementName=GuidelineToggle}" StaysOpen="False">
                    <Grid Background="{StaticResource BackgroundBrush}">
                      <sd:ColorPicker Color="{Binding GuidelineColor, Converter={sd:ColorConverter}}"/>
                    </Grid>
                  </Popup>
                  <sd:NumericTextBox Grid.Row="0" Grid.Column="2" VerticalAlignment="Center"
                                       Value="{Binding GuidelineThickness, Mode=TwoWay}" DecimalPlaces="0" Minimum="1" />
                  <!-- Highlight -->
                  <TextBlock Grid.Row="1" Grid.Column="0" Margin="4" Text="{sd:Localize Highlight}" />
                  <ToggleButton Grid.Row="1" Grid.Column="1" VerticalAlignment="Center" HorizontalAlignment="Center" Margin="2"
                                x:Name="HighlightToggle" Background="Transparent">
                    <Border BorderThickness="1" BorderBrush="{Binding HighlightColor, Converter={sd:ColorConverter}}" Width="16" Height="16" />
                    <i:Interaction.Behaviors>
                      <sd:ToggleButtonPopupBehavior/>
                    </i:Interaction.Behaviors>
                  </ToggleButton>
                  <Popup Grid.Row="1" Grid.Column="1" IsOpen="{Binding IsChecked, ElementName=HighlightToggle}" StaysOpen="False">
                    <Grid Background="{StaticResource BackgroundBrush}">
                      <sd:ColorPicker Color="{Binding HighlightColor, Converter={sd:ColorConverter}}"/>
                    </Grid>
                  </Popup>
                  <sd:NumericTextBox Grid.Row="1" Grid.Column="2" VerticalAlignment="Center"
                                       Value="{Binding HighlightThickness, Mode=TwoWay}" DecimalPlaces="0" Minimum="1" />
                  <!-- Selection -->
                  <TextBlock Grid.Row="2" Grid.Column="0" Margin="4" Text="{sd:Localize Selection}" />
                  <ToggleButton Grid.Row="2" Grid.Column="1" VerticalAlignment="Center" HorizontalAlignment="Center" Margin="2"
                                x:Name="SelectionToggle" Background="Transparent">
                    <Border BorderThickness="1" BorderBrush="{Binding SelectionColor, Converter={sd:ColorConverter}}" Width="16" Height="16" />
                    <i:Interaction.Behaviors>
                      <sd:ToggleButtonPopupBehavior/>
                    </i:Interaction.Behaviors>
                  </ToggleButton>
                  <Popup Grid.Row="2" Grid.Column="1" IsOpen="{Binding IsChecked, ElementName=SelectionToggle}" StaysOpen="False">
                    <Grid Background="{StaticResource BackgroundBrush}">
                      <sd:ColorPicker Color="{Binding SelectionColor, Converter={sd:ColorConverter}}"/>
                    </Grid>
                  </Popup>
                  <sd:NumericTextBox Grid.Row="2" Grid.Column="2" VerticalAlignment="Center"
                                       Value="{Binding SelectionThickness, Mode=TwoWay}" DecimalPlaces="0" Minimum="1" />
                  <!-- Sizing -->
                  <TextBlock Grid.Row="3" Grid.Column="0" Margin="4" Text="{sd:Localize Sizing}" />
                  <ToggleButton Grid.Row="3" Grid.Column="1" VerticalAlignment="Center" HorizontalAlignment="Center" Margin="2"
                                x:Name="SizingToggle" Background="Transparent">
                    <Border BorderThickness="1" BorderBrush="{Binding SizingColor, Converter={sd:ColorConverter}}" Width="16" Height="16" />
                    <i:Interaction.Behaviors>
                      <sd:ToggleButtonPopupBehavior/>
                    </i:Interaction.Behaviors>
                  </ToggleButton>
                  <Popup Grid.Row="3" Grid.Column="1" IsOpen="{Binding IsChecked, ElementName=SizingToggle}" StaysOpen="False">
                    <Grid Background="{StaticResource BackgroundBrush}">
                      <sd:ColorPicker Color="{Binding SizingColor, Converter={sd:ColorConverter}}"/>
                    </Grid>
                  </Popup>
                  <sd:NumericTextBox Grid.Row="3" Grid.Column="2" VerticalAlignment="Center"
                                       Value="{Binding SizingThickness, Mode=TwoWay}" DecimalPlaces="0" Minimum="1" />
                </Grid>
              </StackPanel>
            </Popup>
          </ToolBar>
        </ToolBarTray>
        <Grid Background="Transparent" Focusable="True" PreviewKeyDown="EditorPreviewKeyDown" ContextMenu="{StaticResource EditorViewContextMenu}">
          <i:Interaction.Behaviors>
            <sd:FrameworkElementDragDropBehavior DragVisualTemplate="{StaticResource DragVisualTemplate}" CanDrag="False" />
          </i:Interaction.Behaviors>
          <Grid>
            <ContentPresenter x:Name="SceneView" Visibility="{Binding LastException, Converter={sd:Chained {sd:ObjectToBool}, {sd:InvertBool}, {sd:VisibleOrCollapsed}}}"/>
            
            <!-- Crash message -->
            <Grid Visibility="{Binding LastException, Converter={sd:Chained {sd:ObjectToBool}, {sd:VisibleOrCollapsed}}}">
              <Border HorizontalAlignment="Stretch"
                      VerticalAlignment="Stretch"
                      Background="{StaticResource BackgroundBrush}" />
              <Grid HorizontalAlignment="Center"
                    VerticalAlignment="Center"
                    Background="{StaticResource ControlBackgroundBrush}"
                    MinWidth="400" MaxWidth="1200"
                    Margin="20">
                <Grid.RowDefinitions>
                  <RowDefinition Height="Auto" />
                  <RowDefinition Height="*" />
                  <RowDefinition Height="Auto" />
                </Grid.RowDefinitions>
                <TextBox Text="{Binding LastException.Message, StringFormat=Error: {0}, Mode=OneWay}" Foreground="{StaticResource TextBrush}" Margin="20"
                         IsReadOnly="True" TextWrapping="Wrap" BorderThickness="0" Background="Transparent" FontWeight="Bold"
                         ScrollViewer.VerticalScrollBarVisibility="Auto" ScrollViewer.HorizontalScrollBarVisibility="Hidden" FontSize="20"/>
                <TextBox Text="{Binding LastException, Mode=OneWay}" Foreground="{StaticResource TextBrush}" Margin="20"
                         IsReadOnly="True" TextWrapping="Wrap" BorderThickness="0" Background="Transparent" Grid.Row="1"
                         ScrollViewer.VerticalScrollBarVisibility="Auto" ScrollViewer.HorizontalScrollBarVisibility="Hidden" />
                <StackPanel Grid.Row="2" Orientation="Vertical" Margin="20">
                  <TextBlock Text="{sd:Localize Before you resume\, fix the failing asset (likely a UI page or UI library).}" Margin="0,0,0,4" HorizontalAlignment="Center"/>
                  <UniformGrid HorizontalAlignment="Center" Rows="1" Columns="2">
                    <Button Content="{sd:Localize Resume, Context=Button}" Command="{Binding ResumeCommand}"
                            Padding="24,8" HorizontalAlignment="Stretch" Margin="10,0"/>
                    <Button Content="{sd:Localize Copy error to clipboard, Context=Button}" Command="{Binding CopyErrorToClipboardCommand}"
                            Padding="24,8" HorizontalAlignment="Stretch" Margin="10,0"/>
                  </UniformGrid>
                </StackPanel>
              </Grid>
            </Grid>
          </Grid>
        </Grid>
      </DockPanel>
    </Grid>
  </Grid>
</UserControl><|MERGE_RESOLUTION|>--- conflicted
+++ resolved
@@ -127,16 +127,6 @@
 
         <!-- Other available actions -->
         <MenuItem Header="{sd:Localize Action, Context=Menu}" Style="{StaticResource MenuGroupSeparatorStyle}" />
-<<<<<<< HEAD
-        <MenuItem Header="{sd:Localize Open library in editor, Context=Menu}" Command="{Binding Editor.OpenLibraryEditorCommand, FallbackValue={x:Static cmd:DisabledCommand.Instance}}" />
-        <MenuItem Header="{sd:Localize Select library in asset view, Context=Menu}" Command="{Binding Editor.SelectLibraryCommand, FallbackValue={x:Static cmd:DisabledCommand.Instance}}" />
-        <MenuItem Header="{sd:Localize Break link to library, Context=Menu}" Command="{Binding Editor.BreakLinkToLibraryCommand, FallbackValue={x:Static cmd:DisabledCommand.Instance}}" />
-        <!-- Create other assets from selection -->
-        <MenuItem Header="{sd:Localize Create page from selection, Context=Menu}" Command="{Binding Editor.CreatePageCommand, FallbackValue={x:Static cmd:DisabledCommand.Instance}}" />
-        <MenuItem Header="{sd:Localize Create library from selection, Context=Menu}" Command="{Binding Editor.CreateLibraryCommand, FallbackValue={x:Static cmd:DisabledCommand.Instance}}" />
-        <Separator/>
-        <MenuItem Header="{sd:Localize Duplicate, Context=Menu}" InputGestureText="Ctrl+D" Command="{Binding Editor.DuplicateSelectionCommand, FallbackValue={x:Static cmd:DisabledCommand.Instance}}"/>
-=======
         <MenuItem Header="{sd:Localize Open library in editor, Context=Menu}" Command="{Binding DataContext.OpenLibraryEditorCommand, Source={sd:XamlRoot}, FallbackValue={x:Static cmd:DisabledCommand.Instance}}" />
         <MenuItem Header="{sd:Localize Select library in asset view, Context=Menu}" Command="{Binding DataContext.SelectLibraryCommand, Source={sd:XamlRoot}, FallbackValue={x:Static cmd:DisabledCommand.Instance}}" />
         <MenuItem Header="{sd:Localize Break link to library, Context=Menu}" Command="{Binding DataContext.BreakLinkToLibraryCommand, Source={sd:XamlRoot}, FallbackValue={x:Static cmd:DisabledCommand.Instance}}" />
@@ -145,7 +135,6 @@
         <MenuItem Header="{sd:Localize Create library from selection, Context=Menu}" Command="{Binding DataContext.CreateLibraryCommand, Source={sd:XamlRoot}, FallbackValue={x:Static cmd:DisabledCommand.Instance}}" />
         <Separator/>
         <MenuItem Header="{sd:Localize Duplicate, Context=Menu}" InputGestureText="Ctrl+D" Command="{Binding DataContext.DuplicateSelectionCommand, Source={sd:XamlRoot}, FallbackValue={x:Static cmd:DisabledCommand.Instance}}"/>
->>>>>>> cd8e17fd
         <MenuItem Command="ApplicationCommands.Cut" Icon="{sd:Image {StaticResource ImageCut}}" />
         <MenuItem Command="ApplicationCommands.Copy" Icon="{sd:Image {StaticResource ImageCopy}}" />
         <MenuItem Command="ApplicationCommands.Paste" CommandParameter="{Binding Converter={sd:MatchType}, ConverterParameter={x:Type uevm:UIRootViewModel}, FallbackValue={sd:True}}" Icon="{sd:Image {StaticResource ImagePaste}}" />
@@ -209,17 +198,10 @@
   <i:Interaction.Behaviors>
     <!-- These commands are available globally in the editor.
          Note: this also allows the Edit menu (main menus) to be properly updated. -->
-<<<<<<< HEAD
-    <sd:CommandBindingBehavior RoutedCommand="ApplicationCommands.Cut" Command="{Binding Editor.CutCommand, FallbackValue={x:Static cmd:DisabledCommand.Instance}, Mode=OneWay}"/>
-    <sd:CommandBindingBehavior RoutedCommand="ApplicationCommands.Copy" Command="{Binding Editor.CopyCommand, FallbackValue={x:Static cmd:DisabledCommand.Instance}, Mode=OneWay}"/>
-    <sd:CommandBindingBehavior RoutedCommand="ApplicationCommands.Paste" Command="{Binding Editor.PasteCommand, FallbackValue={x:Static cmd:DisabledCommand.Instance}, Mode=OneWay}"/>
-    <sd:CommandBindingBehavior RoutedCommand="ApplicationCommands.Delete" Command="{Binding Editor.DeleteCommand, FallbackValue={x:Static cmd:DisabledCommand.Instance}, Mode=OneWay}"/>
-=======
     <sd:CommandBindingBehavior RoutedCommand="ApplicationCommands.Cut" Command="{Binding CutCommand, FallbackValue={x:Static cmd:DisabledCommand.Instance}, Mode=OneWay}"/>
     <sd:CommandBindingBehavior RoutedCommand="ApplicationCommands.Copy" Command="{Binding CopyCommand, FallbackValue={x:Static cmd:DisabledCommand.Instance}, Mode=OneWay}"/>
     <sd:CommandBindingBehavior RoutedCommand="ApplicationCommands.Paste" Command="{Binding PasteCommand, FallbackValue={x:Static cmd:DisabledCommand.Instance}, Mode=OneWay}"/>
     <sd:CommandBindingBehavior RoutedCommand="ApplicationCommands.Delete" Command="{Binding DeleteCommand, FallbackValue={x:Static cmd:DisabledCommand.Instance}, Mode=OneWay}"/>
->>>>>>> cd8e17fd
   </i:Interaction.Behaviors>
 
   <Grid>
