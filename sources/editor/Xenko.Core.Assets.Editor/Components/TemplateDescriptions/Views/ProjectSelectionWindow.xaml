<xk:ModalWindow x:Class="Xenko.Core.Assets.Editor.Components.TemplateDescriptions.Views.ProjectSelectionWindow"
                  xmlns="http://schemas.microsoft.com/winfx/2006/xaml/presentation"
                  xmlns:x="http://schemas.microsoft.com/winfx/2006/xaml"
                  xmlns:i="http://schemas.microsoft.com/expression/2010/interactivity"
                  xmlns:xk="http://schemas.xenko.com/xaml/presentation"
                  xmlns:d="http://schemas.microsoft.com/expression/blend/2008"
                  xmlns:mc="http://schemas.openxmlformats.org/markup-compatibility/2006"
                  xmlns:views="clr-namespace:Xenko.Core.Assets.Editor.Components.TemplateDescriptions.Views"
                  xmlns:viewModels="clr-namespace:Xenko.Core.Assets.Editor.Components.TemplateDescriptions.ViewModels"
                  mc:Ignorable="d"
                  Height="768" Width="1024" ShowInTaskbar="False"
                  Style="{DynamicResource WindowChromeStyle}" d:DataContext="{d:DesignInstance viewModels:NewOrOpenSessionTemplateCollectionViewModel}">
  <Window.Resources>
    <ResourceDictionary>
      <ResourceDictionary.MergedDictionaries>
        <ResourceDictionary Source="../../../View/CommonResources.xaml"/>
      </ResourceDictionary.MergedDictionaries>
    </ResourceDictionary>
  </Window.Resources>
  <DockPanel>
    <Grid DockPanel.Dock="Bottom">
      <DockPanel>
        <DockPanel DockPanel.Dock="Bottom" Margin="20">
<<<<<<< HEAD
          <Button DockPanel.Dock="Left" Content="{sskk:Localize Browse for existing project, Context=Button}" Command="{Binding BrowseForExistingProjectCommand}" Padding="20,6"/>
          <CheckBox IsChecked="{Binding AutoReloadSession}" Content="{sskk:Localize Reload last session automatically at startup, Context=Button}"
                    VerticalAlignment="Center" Margin="8" />
=======
          <Button DockPanel.Dock="Left" Content="{xk:Localize Browse for existing project, Context=Button}" Command="{Binding BrowseForExistingProjectCommand}" Padding="20,6"/>
          <CheckBox IsChecked="{Binding AutoReloadSession}" Content="{xk:Localize Reload last session automatically at startup, Context=Button}"
                    VerticalAlignment="Center" Margin="8"/>
>>>>>>> a7cdf94a
          <StackPanel Orientation="Horizontal" HorizontalAlignment="Right">
            <UniformGrid Rows="1">
              <Button Content="{xk:Localize Select, Context=Button}" Padding="20,6" Margin="10,0,0,0"
                      ToolTip="{xk:Localize Use the selected template, Context=ToolTip}" IsEnabled="{Binding SelectedTemplate, Converter={xk:ObjectToBool}}">
                <i:Interaction.Behaviors>
                  <xk:ButtonCloseWindowBehavior DialogResult="OK"/>
                </i:Interaction.Behaviors>
              </Button>
              <Button Content="{xk:Localize Cancel, Context=Button}" Padding="20,6" Margin="10,0,0,0" IsCancel="True" ToolTip="{xk:Localize Cancel (Esc), Context=ToolTip}">
                <i:Interaction.Behaviors>
                  <xk:ButtonCloseWindowBehavior DialogResult="Cancel"/>
                </i:Interaction.Behaviors>
              </Button>
            </UniformGrid>
          </StackPanel>
        </DockPanel>
        <Grid IsEnabled="{Binding SelectedTemplate, Converter={xk:MatchType}, ConverterParameter={x:Type viewModels:TemplateDescriptionViewModel}}">
          <Grid.ColumnDefinitions>
            <ColumnDefinition Width="Auto"/>
            <ColumnDefinition Width="2*"/>
            <ColumnDefinition Width="*"/>
          </Grid.ColumnDefinitions>
          <Grid.RowDefinitions>
            <RowDefinition Height="Auto"/>
            <RowDefinition Height="Auto"/>
            <RowDefinition Height="Auto"/>
            <RowDefinition Height="Auto"/>
          </Grid.RowDefinitions>
          <Grid.Resources>
            <Style TargetType="{x:Type xk:TextBox}" BasedOn="{StaticResource {x:Type xk:TextBox}}">
              <EventSetter Event="Validated" Handler="OnTextBoxValidated" />
              <Setter Property="ValidateOnLostFocus" Value="True" />
              <Setter Property="ValidateOnTextChange" Value="False" />
              <Setter Property="ValidateWithEnter" Value="True" />
            </Style>
          </Grid.Resources>

          <TextBlock Grid.Row="0" Grid.Column="0" Text="{xk:Localize Name:}" Margin="20,0" VerticalAlignment="Center"/>
          <xk:TextBox Grid.Row="0" Grid.Column="1" Margin="2" Text="{Binding Name}">
            <i:Interaction.Behaviors>
              <xk:TextBoxCloseWindowBehavior DialogResult="OK" IsEnabled="{xk:MultiBinding {Binding SelectedTemplate, Converter={xk:ObjectToBool}}, {Binding ArePropertiesValid}, Converter={xk:AndMultiConverter}}"/>
            </i:Interaction.Behaviors>
          </xk:TextBox>
          <TextBlock Grid.Row="1" Grid.Column="0" Text="{xk:Localize Location:}" Margin="20,0" VerticalAlignment="Center"/>
          <DockPanel Grid.Row="1" Grid.Column="1">
<<<<<<< HEAD
            <Button Style="{StaticResource ImageButtonStyle}" DockPanel.Dock="Right" Command="{Binding BrowseDirectoryCommand}" CommandParameter="Location" ToolTip="{sskk:Localize Browse directory, Context=ToolTip}">
              <Image Source="{StaticResource VectorOpenFolder}" Width="16" Height="16" Margin="-1"/>
=======
            <Button Style="{StaticResource ImageButtonStyle}" DockPanel.Dock="Right" Command="{Binding BrowseDirectoryCommand}" CommandParameter="Location" ToolTip="{xk:Localize Browse directory, Context=ToolTip}">
              <Image Source="{StaticResource ImageBrowse}" Width="16" Height="16" Margin="-1"/>
>>>>>>> a7cdf94a
            </Button>
            <xk:TextBox Margin="2" xk:Trimming.TextTrimming="WordEllipsis" xk:Trimming.TrimmingSource="Middle" xk:Trimming.WordSeparators="/\\"
                          Text="{Binding Location, Converter={xk:UDirectoryToString}}">
              <i:Interaction.Behaviors>
                <xk:TextBoxCloseWindowBehavior DialogResult="OK" IsEnabled="{xk:MultiBinding {Binding SelectedTemplate, Converter={xk:ObjectToBool}}, {Binding ArePropertiesValid}, Converter={xk:AndMultiConverter}}"/>
              </i:Interaction.Behaviors>
            </xk:TextBox>
          </DockPanel>
          <TextBlock Grid.Row="2" Grid.Column="0" Text="{xk:Localize Solution name:}" Margin="20,0" VerticalAlignment="Center"/>
          <xk:TextBox Grid.Row="2" Grid.Column="1" Margin="2" WatermarkContent="{xk:Localize (Auto-generate solution name)}"
                        Text="{Binding SolutionName}">
            <i:Interaction.Behaviors>
              <xk:TextBoxCloseWindowBehavior DialogResult="OK" IsEnabled="{xk:MultiBinding {Binding SelectedTemplate, Converter={xk:ObjectToBool}}, {Binding ArePropertiesValid}, Converter={xk:AndMultiConverter}}"/>
            </i:Interaction.Behaviors>
          </xk:TextBox>
          <TextBlock Grid.Row="3" Grid.Column="0" Text="{xk:Localize Solution location:}" Margin="20,0" VerticalAlignment="Center"/>
          <DockPanel Grid.Row="3" Grid.Column="1">
            <Button Style="{StaticResource ImageButtonStyle}" DockPanel.Dock="Right" Command="{Binding BrowseDirectoryCommand}" CommandParameter="SolutionLocation" ToolTip="Browse directory">
              <Image Source="{StaticResource VectorOpenFolder}" Width="16" Height="16" Margin="-1"/>
            </Button>
            <xk:TextBox Margin="2" WatermarkContent="{xk:Localize (Same location)}" xk:Trimming.TextTrimming="WordEllipsis" xk:Trimming.TrimmingSource="Middle" xk:Trimming.WordSeparators="/\\"
                          Text="{Binding SolutionLocation, Converter={xk:UDirectoryToString}}">
              <i:Interaction.Behaviors>
                <xk:TextBoxCloseWindowBehavior DialogResult="OK" IsEnabled="{xk:MultiBinding {Binding SelectedTemplate, Converter={xk:ObjectToBool}}, {Binding ArePropertiesValid}, Converter={xk:AndMultiConverter}}"/>
              </i:Interaction.Behaviors>
            </xk:TextBox>
          </DockPanel>
        </Grid>
      </DockPanel>
    </Grid>

    <views:TemplateBrowserUserControl Margin="10"/>
  </DockPanel>
</xk:ModalWindow><|MERGE_RESOLUTION|>--- conflicted
+++ resolved
@@ -21,15 +21,9 @@
     <Grid DockPanel.Dock="Bottom">
       <DockPanel>
         <DockPanel DockPanel.Dock="Bottom" Margin="20">
-<<<<<<< HEAD
-          <Button DockPanel.Dock="Left" Content="{sskk:Localize Browse for existing project, Context=Button}" Command="{Binding BrowseForExistingProjectCommand}" Padding="20,6"/>
-          <CheckBox IsChecked="{Binding AutoReloadSession}" Content="{sskk:Localize Reload last session automatically at startup, Context=Button}"
-                    VerticalAlignment="Center" Margin="8" />
-=======
           <Button DockPanel.Dock="Left" Content="{xk:Localize Browse for existing project, Context=Button}" Command="{Binding BrowseForExistingProjectCommand}" Padding="20,6"/>
           <CheckBox IsChecked="{Binding AutoReloadSession}" Content="{xk:Localize Reload last session automatically at startup, Context=Button}"
                     VerticalAlignment="Center" Margin="8"/>
->>>>>>> a7cdf94a
           <StackPanel Orientation="Horizontal" HorizontalAlignment="Right">
             <UniformGrid Rows="1">
               <Button Content="{xk:Localize Select, Context=Button}" Padding="20,6" Margin="10,0,0,0"
@@ -75,13 +69,8 @@
           </xk:TextBox>
           <TextBlock Grid.Row="1" Grid.Column="0" Text="{xk:Localize Location:}" Margin="20,0" VerticalAlignment="Center"/>
           <DockPanel Grid.Row="1" Grid.Column="1">
-<<<<<<< HEAD
-            <Button Style="{StaticResource ImageButtonStyle}" DockPanel.Dock="Right" Command="{Binding BrowseDirectoryCommand}" CommandParameter="Location" ToolTip="{sskk:Localize Browse directory, Context=ToolTip}">
-              <Image Source="{StaticResource VectorOpenFolder}" Width="16" Height="16" Margin="-1"/>
-=======
             <Button Style="{StaticResource ImageButtonStyle}" DockPanel.Dock="Right" Command="{Binding BrowseDirectoryCommand}" CommandParameter="Location" ToolTip="{xk:Localize Browse directory, Context=ToolTip}">
               <Image Source="{StaticResource ImageBrowse}" Width="16" Height="16" Margin="-1"/>
->>>>>>> a7cdf94a
             </Button>
             <xk:TextBox Margin="2" xk:Trimming.TextTrimming="WordEllipsis" xk:Trimming.TrimmingSource="Middle" xk:Trimming.WordSeparators="/\\"
                           Text="{Binding Location, Converter={xk:UDirectoryToString}}">
