// Copyright (c) .NET Foundation and Contributors (https://dotnetfoundation.org/ & https://stride3d.net) and Silicon Studio Corp. (https://www.siliconstudio.co.jp)
// Distributed under the MIT license. See the LICENSE.md file in the project root for more information.

using Stride.Core.Assets.Editor.Services;
<<<<<<< HEAD
using Stride.Core.Assets.Editor.ViewModels;
using Stride.Core.Assets.Presentation.ViewModels;
=======
using Stride.Core.Assets.Editor.ViewModel;
using Stride.Core.Extensions;
>>>>>>> 8fd8a905
using Stride.Core.Presentation.Quantum;
using Stride.Core.Presentation.Quantum.Presenters;

namespace Stride.Core.Assets.Editor.Quantum.NodePresenters.Commands;

public class PickupAssetCommand : ChangeValueWithPickerCommandBase
{
    /// <summary>
    /// The name of this command.
    /// </summary>
    public const string CommandName = "PickupAsset";
    /// <summary>
    /// The current session.
    /// </summary>
    protected readonly SessionViewModel Session;

    /// <summary>
    /// Initializes a new instance of the <see cref="PickupAssetCommand"/> class.
    /// </summary>
    /// <param name="session">The current session.</param>
    public PickupAssetCommand(SessionViewModel session)
    {
        Session = session;
    }

    /// <inheritdoc/>
    public override string Name => CommandName;

    /// <inheritdoc/>
    public override CombineMode CombineMode => CombineMode.CombineOnlyForAll;

    /// <inheritdoc/>
    public override bool CanAttach(INodePresenter nodePresenter)
    {
        return ContentReferenceHelper.ContainsReferenceType(nodePresenter.Descriptor);
    }

    /// <inheritdoc/>
    protected override async Task<PickerResult> ShowPicker(IReadOnlyCollection<INodePresenter> nodePresenters, object currentValue, object parameter)
    {
        // FIXME xplat-editor
        //var targetType = (Type)parameter;
        //var assetPicker = Session.Dispatcher.Invoke(() => Session.ServiceProvider.Get<IEditorDialogService>().CreateAssetPickerDialog(Session));
        //assetPicker.Filter = x => FilterAsset(x, targetType);

        //var asset = GetCurrentTarget(currentValue);
        //if (asset != null)
        //{
        //    assetPicker.InitialLocation = asset.Directory;
        //    assetPicker.InitialAsset = asset;
        //}
        //else
        //{
        //    assetPicker.InitialLocation = Session.AssetCollection.SelectedAssets.Select(x => x.Directory).FirstOrDefault();
        //}
        //assetPicker.AllowMultiSelection = false;

        //var assetTypes = GetAssetTypes(targetType);
        //assetPicker.AcceptedTypes.AddRange(assetTypes);

        //var result = await assetPicker.ShowModal();

        var pickerResult = new PickerResult
        {            
            // FIXME xplat-editor
            //ProcessChange = result == DialogResult.Ok,
            //NewValue = result == DialogResult.Ok ? assetPicker.SelectedAssets.FirstOrDefault() : null
        };
        return pickerResult;
    }

    /// <inheritdoc/>
    protected override object ConvertPickerValue(object newValue, object parameter)
    {
        var targetType = (Type)parameter;
        return CreateReference((AssetViewModel)newValue, targetType);
    }

    /// <summary>
    /// Filters assets to display in the picker.
    /// </summary>
    /// <param name="asset">The asset to filter.</param>
    /// <param name="referenceType">The type of reference this command is targeting.</param>
    /// <returns>True if this asset should be displayed, False otherwise.</returns>
    protected virtual bool FilterAsset(AssetViewModel asset, Type referenceType)
    {
        return true;
    }

    protected virtual IEnumerable<Type> GetAssetTypes(Type contentType)
    {
        return AssetRegistry.GetAssetTypes(contentType);
    }

    protected virtual AssetViewModel GetCurrentTarget(object currentValue)
    {
        return ContentReferenceHelper.GetReferenceTarget(Session, currentValue);
    }

    protected virtual object CreateReference(AssetViewModel asset, Type referenceType)
    {
<<<<<<< HEAD
        return ContentReferenceHelper.CreateReference(asset, referenceType);
=======
        /// <summary>
        /// The name of this command.
        /// </summary>
        public const string CommandName = "PickupAsset";
        /// <summary>
        /// The current session.
        /// </summary>
        protected readonly SessionViewModel Session;

        /// <summary>
        /// Initializes a new instance of the <see cref="PickupAssetCommand"/> class.
        /// </summary>
        /// <param name="session">The current session.</param>
        public PickupAssetCommand(SessionViewModel session)
        {
            Session = session;
        }

        /// <inheritdoc/>
        public override string Name => CommandName;

        /// <inheritdoc/>
        public override CombineMode CombineMode => CombineMode.CombineOnlyForAll;

        /// <inheritdoc/>
        public override bool CanAttach(INodePresenter nodePresenter)
        {
            var type = nodePresenter.Descriptor.GetInnerCollectionType();
            return AssetRegistry.CanBeAssignedToContentTypes(type, checkIsUrlType: true);
        }

        /// <inheritdoc/>
        protected override async Task<PickerResult> ShowPicker(IReadOnlyCollection<INodePresenter> nodePresenters, object currentValue, object parameter)
        {
            var targetType = (Type)parameter;
            var assetPicker = Session.Dispatcher.Invoke(() => Session.ServiceProvider.Get<IEditorDialogService>().CreateAssetPickerDialog(Session));
            assetPicker.Filter = x => FilterAsset(x, targetType);

            var asset = GetCurrentTarget(currentValue);
            if (asset != null)
            {
                assetPicker.InitialLocation = asset.Directory;
                assetPicker.InitialAsset = asset;
            }
            else
            {
                assetPicker.InitialLocation = Session.ActiveAssetView.SelectedAssets.Select(x => x.Directory).FirstOrDefault();
            }
            assetPicker.AllowMultiSelection = false;

            var assetTypes = GetAssetTypes(targetType);
            assetPicker.AcceptedTypes.AddRange(assetTypes);

            var result = await assetPicker.ShowModal();

            var pickerResult = new PickerResult
            {
                ProcessChange = result == DialogResult.Ok,
                NewValue = result == DialogResult.Ok ? assetPicker.SelectedAssets.FirstOrDefault() : null
            };
            return pickerResult;
        }

        /// <inheritdoc/>
        protected override object ConvertPickerValue(object newValue, object parameter)
        {
            var targetType = (Type)parameter;
            return CreateReference((AssetViewModel)newValue, targetType);
        }

        /// <summary>
        /// Filters assets to display in the picker.
        /// </summary>
        /// <param name="asset">The asset to filter.</param>
        /// <param name="referenceType">The type of reference this command is targeting.</param>
        /// <returns>True if this asset should be displayed, False otherwise.</returns>
        protected virtual bool FilterAsset(AssetViewModel asset, Type referenceType)
        {
            return true;
        }

        protected virtual IEnumerable<Type> GetAssetTypes(Type contentType)
        {
            if (AssetRegistry.CanPropertyHandleAssets(contentType, out var types))
                return types;
            return Array.Empty<Type>();
        }

        protected virtual AssetViewModel GetCurrentTarget(object currentValue)
        {
            return ContentReferenceHelper.GetReferenceTarget(Session, currentValue);
        }

        protected virtual object CreateReference(AssetViewModel asset, Type referenceType)
        {
            return ContentReferenceHelper.CreateReference(asset, referenceType);
        }
>>>>>>> 8fd8a905
    }
}<|MERGE_RESOLUTION|>--- conflicted
+++ resolved
@@ -2,13 +2,9 @@
 // Distributed under the MIT license. See the LICENSE.md file in the project root for more information.
 
 using Stride.Core.Assets.Editor.Services;
-<<<<<<< HEAD
 using Stride.Core.Assets.Editor.ViewModels;
 using Stride.Core.Assets.Presentation.ViewModels;
-=======
-using Stride.Core.Assets.Editor.ViewModel;
 using Stride.Core.Extensions;
->>>>>>> 8fd8a905
 using Stride.Core.Presentation.Quantum;
 using Stride.Core.Presentation.Quantum.Presenters;
 
@@ -43,7 +39,8 @@
     /// <inheritdoc/>
     public override bool CanAttach(INodePresenter nodePresenter)
     {
-        return ContentReferenceHelper.ContainsReferenceType(nodePresenter.Descriptor);
+        var type = nodePresenter.Descriptor.GetInnerCollectionType();
+        return AssetRegistry.CanBeAssignedToContentTypes(type, checkIsUrlType: true);
     }
 
     /// <inheritdoc/>
@@ -72,7 +69,7 @@
         //var result = await assetPicker.ShowModal();
 
         var pickerResult = new PickerResult
-        {            
+        {
             // FIXME xplat-editor
             //ProcessChange = result == DialogResult.Ok,
             //NewValue = result == DialogResult.Ok ? assetPicker.SelectedAssets.FirstOrDefault() : null
@@ -100,7 +97,9 @@
 
     protected virtual IEnumerable<Type> GetAssetTypes(Type contentType)
     {
-        return AssetRegistry.GetAssetTypes(contentType);
+        if (AssetRegistry.CanPropertyHandleAssets(contentType, out var types))
+            return types;
+        return [];
     }
 
     protected virtual AssetViewModel GetCurrentTarget(object currentValue)
@@ -110,106 +109,6 @@
 
     protected virtual object CreateReference(AssetViewModel asset, Type referenceType)
     {
-<<<<<<< HEAD
         return ContentReferenceHelper.CreateReference(asset, referenceType);
-=======
-        /// <summary>
-        /// The name of this command.
-        /// </summary>
-        public const string CommandName = "PickupAsset";
-        /// <summary>
-        /// The current session.
-        /// </summary>
-        protected readonly SessionViewModel Session;
-
-        /// <summary>
-        /// Initializes a new instance of the <see cref="PickupAssetCommand"/> class.
-        /// </summary>
-        /// <param name="session">The current session.</param>
-        public PickupAssetCommand(SessionViewModel session)
-        {
-            Session = session;
-        }
-
-        /// <inheritdoc/>
-        public override string Name => CommandName;
-
-        /// <inheritdoc/>
-        public override CombineMode CombineMode => CombineMode.CombineOnlyForAll;
-
-        /// <inheritdoc/>
-        public override bool CanAttach(INodePresenter nodePresenter)
-        {
-            var type = nodePresenter.Descriptor.GetInnerCollectionType();
-            return AssetRegistry.CanBeAssignedToContentTypes(type, checkIsUrlType: true);
-        }
-
-        /// <inheritdoc/>
-        protected override async Task<PickerResult> ShowPicker(IReadOnlyCollection<INodePresenter> nodePresenters, object currentValue, object parameter)
-        {
-            var targetType = (Type)parameter;
-            var assetPicker = Session.Dispatcher.Invoke(() => Session.ServiceProvider.Get<IEditorDialogService>().CreateAssetPickerDialog(Session));
-            assetPicker.Filter = x => FilterAsset(x, targetType);
-
-            var asset = GetCurrentTarget(currentValue);
-            if (asset != null)
-            {
-                assetPicker.InitialLocation = asset.Directory;
-                assetPicker.InitialAsset = asset;
-            }
-            else
-            {
-                assetPicker.InitialLocation = Session.ActiveAssetView.SelectedAssets.Select(x => x.Directory).FirstOrDefault();
-            }
-            assetPicker.AllowMultiSelection = false;
-
-            var assetTypes = GetAssetTypes(targetType);
-            assetPicker.AcceptedTypes.AddRange(assetTypes);
-
-            var result = await assetPicker.ShowModal();
-
-            var pickerResult = new PickerResult
-            {
-                ProcessChange = result == DialogResult.Ok,
-                NewValue = result == DialogResult.Ok ? assetPicker.SelectedAssets.FirstOrDefault() : null
-            };
-            return pickerResult;
-        }
-
-        /// <inheritdoc/>
-        protected override object ConvertPickerValue(object newValue, object parameter)
-        {
-            var targetType = (Type)parameter;
-            return CreateReference((AssetViewModel)newValue, targetType);
-        }
-
-        /// <summary>
-        /// Filters assets to display in the picker.
-        /// </summary>
-        /// <param name="asset">The asset to filter.</param>
-        /// <param name="referenceType">The type of reference this command is targeting.</param>
-        /// <returns>True if this asset should be displayed, False otherwise.</returns>
-        protected virtual bool FilterAsset(AssetViewModel asset, Type referenceType)
-        {
-            return true;
-        }
-
-        protected virtual IEnumerable<Type> GetAssetTypes(Type contentType)
-        {
-            if (AssetRegistry.CanPropertyHandleAssets(contentType, out var types))
-                return types;
-            return Array.Empty<Type>();
-        }
-
-        protected virtual AssetViewModel GetCurrentTarget(object currentValue)
-        {
-            return ContentReferenceHelper.GetReferenceTarget(Session, currentValue);
-        }
-
-        protected virtual object CreateReference(AssetViewModel asset, Type referenceType)
-        {
-            return ContentReferenceHelper.CreateReference(asset, referenceType);
-        }
->>>>>>> 8fd8a905
     }
 }