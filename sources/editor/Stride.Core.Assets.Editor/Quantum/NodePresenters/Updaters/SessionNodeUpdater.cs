--- conflicted
+++ resolved
@@ -21,7 +21,7 @@
 
     protected override void UpdateNode(IAssetNodePresenter node)
     {
-        if (AssetRegistry.IsContentType(node.Type) || typeof(AssetReference).IsAssignableFrom(node.Type) || UrlReferenceBase.IsUrlReferenceType(node.Type))
+        if (AssetRegistry.CanBeAssignedToContentTypes(node.Type, checkIsUrlType: true))
         {
             node.AttachedProperties.Add(SessionData.SessionKey, session);
             node.AttachedProperties.Add(ReferenceData.Key, new ContentReferenceViewModel());
@@ -31,29 +31,10 @@
         {
             node.AttachedProperties.Add(SessionData.SessionKey, session);
         }
-        if (AssetRegistry.IsContentType(node.Type))
+        if (AssetRegistry.CanPropertyHandleAssets(node.Type, out var assetTypes))
         {
-<<<<<<< HEAD
-            var assetTypes = AssetRegistry.GetAssetTypes(node.Type);
             var thumbnailService = session.ServiceProvider.TryGet<IThumbnailService>();
             node.AttachedProperties.Add(SessionData.DynamicThumbnailKey, thumbnailService is not null && !assetTypes.All(thumbnailService.HasStaticThumbnail));
-=======
-            if (AssetRegistry.CanBeAssignedToContentTypes(node.Type, checkIsUrlType: true))
-            {
-                node.AttachedProperties.Add(SessionData.SessionKey, session);
-                node.AttachedProperties.Add(ReferenceData.Key, new ContentReferenceViewModel());
-            }
-            // Numeric and TimeSpan templates need access to the UndoRedoService to create transactions
-            if (node.Type == typeof(TimeSpan) || node.Type.IsNumeric())
-            {
-                node.AttachedProperties.Add(SessionData.SessionKey, session);
-            }
-            if (AssetRegistry.CanPropertyHandleAssets(node.Type, out var assetTypes))
-            {
-                var thumbnailService = session.ServiceProvider.Get<IThumbnailService>();
-                node.AttachedProperties.Add(SessionData.DynamicThumbnailKey, !assetTypes.All(thumbnailService.HasStaticThumbnail));
-            }
->>>>>>> 8fd8a905
         }
     }
 }