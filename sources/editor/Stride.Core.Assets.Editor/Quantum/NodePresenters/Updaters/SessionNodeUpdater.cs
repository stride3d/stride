// Copyright (c) .NET Foundation and Contributors (https://dotnetfoundation.org/ & https://stride3d.net) and Silicon Studio Corp. (https://www.siliconstudio.co.jp)
// Distributed under the MIT license. See the LICENSE.md file in the project root for more information.

using Stride.Core.Assets.Editor.Quantum.NodePresenters.Keys;
using Stride.Core.Assets.Editor.Services;
using Stride.Core.Assets.Editor.ViewModels;
using Stride.Core.Assets.Presentation.Quantum.NodePresenters;
using Stride.Core.Reflection;
using Stride.Core.Serialization;

namespace Stride.Core.Assets.Editor.Quantum.NodePresenters.Updaters;

public sealed class SessionNodeUpdater : AssetNodePresenterUpdaterBase
{
    private readonly SessionViewModel session;

    public SessionNodeUpdater(SessionViewModel session)
    {
        this.session = session;
    }

    protected override void UpdateNode(IAssetNodePresenter node)
    {
        if (AssetRegistry.IsContentType(node.Type) || typeof(AssetReference).IsAssignableFrom(node.Type))
        {
            node.AttachedProperties.Add(SessionData.SessionKey, session);
            node.AttachedProperties.Add(ReferenceData.Key, new ContentReferenceViewModel());
        }
        // Numeric and TimeSpan templates need access to the ActionService to create transactions
        if (node.Type == typeof(TimeSpan) || node.Type.IsNumeric())
        {
            node.AttachedProperties.Add(SessionData.SessionKey, session);
        }
        if (AssetRegistry.IsContentType(node.Type))
        {
<<<<<<< HEAD
            var assetTypes = AssetRegistry.GetAssetTypes(node.Type);
            var thumbnailService = session.ServiceProvider.TryGet<IThumbnailService>();
            node.AttachedProperties.Add(SessionData.DynamicThumbnailKey, thumbnailService is not null && !assetTypes.All(thumbnailService.HasStaticThumbnail));
=======
            if (AssetRegistry.IsContentType(node.Type) || typeof(AssetReference).IsAssignableFrom(node.Type) || UrlReferenceBase.IsUrlReferenceType(node.Type))
            {
                node.AttachedProperties.Add(SessionData.SessionKey, session);
                node.AttachedProperties.Add(ReferenceData.Key, new ContentReferenceViewModel());
            }
            // Numeric and TimeSpan templates need access to the UndoRedoService to create transactions
            if (node.Type == typeof(TimeSpan) || node.Type.IsNumeric())
            {
                node.AttachedProperties.Add(SessionData.SessionKey, session);
            }
            if (AssetRegistry.IsContentType(node.Type))
            {
                var assetTypes = AssetRegistry.GetAssetTypes(node.Type);
                var thumbnailService = session.ServiceProvider.Get<IThumbnailService>();
                node.AttachedProperties.Add(SessionData.DynamicThumbnailKey, !assetTypes.All(thumbnailService.HasStaticThumbnail));
            }
>>>>>>> 5359f32c
        }
    }
}<|MERGE_RESOLUTION|>--- conflicted
+++ resolved
@@ -21,7 +21,7 @@
 
     protected override void UpdateNode(IAssetNodePresenter node)
     {
-        if (AssetRegistry.IsContentType(node.Type) || typeof(AssetReference).IsAssignableFrom(node.Type))
+        if (AssetRegistry.IsContentType(node.Type) || typeof(AssetReference).IsAssignableFrom(node.Type) || UrlReferenceBase.IsUrlReferenceType(node.Type))
         {
             node.AttachedProperties.Add(SessionData.SessionKey, session);
             node.AttachedProperties.Add(ReferenceData.Key, new ContentReferenceViewModel());
@@ -33,28 +33,9 @@
         }
         if (AssetRegistry.IsContentType(node.Type))
         {
-<<<<<<< HEAD
             var assetTypes = AssetRegistry.GetAssetTypes(node.Type);
             var thumbnailService = session.ServiceProvider.TryGet<IThumbnailService>();
             node.AttachedProperties.Add(SessionData.DynamicThumbnailKey, thumbnailService is not null && !assetTypes.All(thumbnailService.HasStaticThumbnail));
-=======
-            if (AssetRegistry.IsContentType(node.Type) || typeof(AssetReference).IsAssignableFrom(node.Type) || UrlReferenceBase.IsUrlReferenceType(node.Type))
-            {
-                node.AttachedProperties.Add(SessionData.SessionKey, session);
-                node.AttachedProperties.Add(ReferenceData.Key, new ContentReferenceViewModel());
-            }
-            // Numeric and TimeSpan templates need access to the UndoRedoService to create transactions
-            if (node.Type == typeof(TimeSpan) || node.Type.IsNumeric())
-            {
-                node.AttachedProperties.Add(SessionData.SessionKey, session);
-            }
-            if (AssetRegistry.IsContentType(node.Type))
-            {
-                var assetTypes = AssetRegistry.GetAssetTypes(node.Type);
-                var thumbnailService = session.ServiceProvider.Get<IThumbnailService>();
-                node.AttachedProperties.Add(SessionData.DynamicThumbnailKey, !assetTypes.All(thumbnailService.HasStaticThumbnail));
-            }
->>>>>>> 5359f32c
         }
     }
 }