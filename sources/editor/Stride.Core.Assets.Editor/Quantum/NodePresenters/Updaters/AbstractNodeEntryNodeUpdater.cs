--- conflicted
+++ resolved
@@ -8,7 +8,6 @@
 using Stride.Core.Extensions;
 using Stride.Core.Presentation.Quantum.Presenters;
 using Stride.Core.Reflection;
-using Stride.Core.Serialization;
 
 namespace Stride.Core.Assets.Editor.Quantum.NodePresenters.Updaters;
 
@@ -43,7 +42,7 @@
             var memberCollection = memberNode.MemberAttributes.OfType<MemberCollectionAttribute>().FirstOrDefault()
                                    ?? memberNode.Descriptor.Attributes.OfType<MemberCollectionAttribute>().FirstOrDefault();
 
-            if (memberNode.IsEnumerable && memberCollection != null && memberCollection.NotNullItems)
+            if (memberNode.IsEnumerable && memberCollection?.NotNullItems == true)
             {
                 // Collections
                 abstractNodeAllowNull = false;
@@ -60,33 +59,17 @@
     protected override void UpdateNode(IAssetNodePresenter node)
     {
         var type = node.Descriptor.GetInnerCollectionType();
-        if (type.IsAbstract && !IsReferenceType(type) && IsInstantiable(type))
+        if (type.IsAbstract && IsInstantiable(type))
         {
-<<<<<<< HEAD
             var abstractNodeEntries = FillDefaultAbstractNodeEntry(node);
+
+            // Remove content types, the engine expects content types to be serialized as reference, not created inline
+            if (AssetRegistry.CanPropertyHandleContent(type, out var contentTypes))
+                abstractNodeEntries = abstractNodeEntries.Where(x => x is not AbstractNodeType ant || !contentTypes.Contains(ant.Type));
+
             node.AttachedProperties.Add(AbstractNodeEntryData.Key, abstractNodeEntries);
-=======
-            var type = node.Descriptor.GetInnerCollectionType();
-            if (type.IsAbstract && IsInstantiable(type))
-            {
-                var abstractNodeEntries = FillDefaultAbstractNodeEntry(node);
-
-                // Remove content types, the engine expects content types to be serialized as reference, not created inline
-                if (AssetRegistry.CanPropertyHandleContent(type, out var contentTypes))
-                    abstractNodeEntries = abstractNodeEntries.Where(x => x is AbstractNodeType ant == false || contentTypes.Contains(ant.Type) == false);
-
-                node.AttachedProperties.Add(AbstractNodeEntryData.Key, abstractNodeEntries);
-            }
->>>>>>> 8fd8a905
         }
     }
 
-<<<<<<< HEAD
     private static bool IsInstantiable(Type type) => TypeDescriptorFactory.Default.AttributeRegistry.GetAttribute<NonInstantiableAttribute>(type) == null;
-
-    private static bool IsReferenceType(Type type) => AssetRegistry.IsContentType(type) || typeof(AssetReference).IsAssignableFrom(type) || UrlReferenceBase.IsUrlReferenceType(type);
-=======
-        private static bool IsInstantiable(Type type) => TypeDescriptorFactory.Default.AttributeRegistry.GetAttribute<NonInstantiableAttribute>(type) == null;
-    }
->>>>>>> 8fd8a905
 }