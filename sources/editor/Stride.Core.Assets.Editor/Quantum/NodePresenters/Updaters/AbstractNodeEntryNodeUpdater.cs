--- conflicted
+++ resolved
@@ -17,47 +17,33 @@
     {
         var type = node.Descriptor.GetInnerCollectionType();
 
-<<<<<<< HEAD
-        IEnumerable<AbstractNodeEntry> abstractNodeMatchingEntries = AbstractNodeType.GetInheritedInstantiableTypes(type);
+        var abstractNodeMatchingEntries = AbstractNodeType.GetInheritedInstantiableTypes(type);
+        IEnumerable<AbstractNodeEntry> abstractNodeMatchingEntries2 = [];
+        foreach (var nodeType in abstractNodeMatchingEntries)
+        {
+            AbstractNodeEntry nodeEntry = IsEntityComponent(nodeType.Type) ? new AbstractNodeValue(null, nodeType.Type.Name, 0) : nodeType;
+            abstractNodeMatchingEntries2 = abstractNodeMatchingEntries2.Append(nodeEntry);
+        }
 
-        if (abstractNodeMatchingEntries != null)
+        // Prepend the value that will allow to set the value to null, if this command is allowed.
+        if (IsAllowingNull(node))
+            abstractNodeMatchingEntries2 = AbstractNodeValue.Null.Yield().Concat(abstractNodeMatchingEntries2)!;
+
+        return abstractNodeMatchingEntries2;
+
+        static bool IsEntityComponent(Type type)
         {
-            // Prepend the value that will allow to set the value to null, if this command is allowed.
-            if (IsAllowingNull(node))
-                abstractNodeMatchingEntries = AbstractNodeValue.Null.Yield().Concat(abstractNodeMatchingEntries);
-=======
-            var abstractNodeMatchingEntries = AbstractNodeType.GetInheritedInstantiableTypes(type);
-            IEnumerable<AbstractNodeEntry> abstractNodeMatchingEntries2 = [];
-            foreach (var nodeType in abstractNodeMatchingEntries)
+            for (var t = type; t != null; t = t.BaseType)
             {
-                AbstractNodeEntry nodeEntry = IsEntityComponent(nodeType.Type) ? new AbstractNodeValue(null, nodeType.Type.Name, 0) : nodeType;
-                abstractNodeMatchingEntries2 = abstractNodeMatchingEntries2.Append(nodeEntry);
+                // TODO: Workaround for internal engine issue when selecting a component type from the type dropdown generated, see #2719
+                if (t is { Name: "EntityComponent", FullName: "Stride.Engine.EntityComponent" })
+                {
+                    return true;
+                }
             }
 
-            if (abstractNodeMatchingEntries2 != null)
-            {
-                // Prepend the value that will allow to set the value to null, if this command is allowed.
-                if (IsAllowingNull(node))
-                    abstractNodeMatchingEntries2 = AbstractNodeValue.Null.Yield().Concat(abstractNodeMatchingEntries2);
-            }
-            return abstractNodeMatchingEntries2;
-
-            static bool IsEntityComponent(Type type)
-            {
-                for (var t = type; t != null; t = t.BaseType)
-                {
-                    // TODO: Workaround for internal engine issue when selecting a component type from the type dropdown generated, see #2719
-                    if (t.Name == "EntityComponent" && t.FullName == "Stride.Engine.EntityComponent")
-                    {
-                        return true;
-                    }
-                }
-
-                return false;
-            }
->>>>>>> 6c643314
+            return false;
         }
-        return abstractNodeMatchingEntries;
     }
 
     /// <summary>
