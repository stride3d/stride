--- conflicted
+++ resolved
@@ -33,10 +33,10 @@
 using Stride.Core.Presentation.Dirtiables;
 using Stride.Core.Presentation.Quantum.ViewModels;
 using Stride.Core.Presentation.Services;
+using Stride.Core.Presentation.ViewModels;
 using Stride.Core.Presentation.Windows;
 using Stride.Core.Translation;
 using Stride.Core.Packages;
-using Stride.Core.Presentation.ViewModels;
 
 namespace Stride.Core.Assets.Editor.ViewModel
 {
@@ -467,11 +467,7 @@
                         new DialogButtonInfo { Content = Tr._p("Button", "Skip"), Result = (int)PackageUpgradeRequestedAnswer.DoNotUpgrade },
                     };
                     var checkBoxMessage = Tr._p("Message", "Do this for every package in the solution");
-<<<<<<< HEAD
-                    var messageBoxResult = workProgress.ServiceProvider.Get<IDialogService2>().CheckedMessageBox(message.ToString(), false, checkBoxMessage, buttons).Result;
-=======
                     var messageBoxResult = workProgress.ServiceProvider.Get<IDialogService>().CheckedMessageBoxAsync(message.ToString(), false, checkBoxMessage, buttons).Result;
->>>>>>> cd8e17fd
                     var result = (PackageUpgradeRequestedAnswer)messageBoxResult.Result;
                     if (messageBoxResult.IsChecked == true)
                     {
@@ -1569,11 +1565,7 @@
                 var message = $"Are you sure you want to delete {string.Join(" and ", messageParts)}?";
                 var checkedMessage = Tr._p("Settings", "Always delete without asking");
                 var buttons = DialogHelper.CreateButtons(new[] { Tr._p("Button", "Delete"), Tr._p("Button", "Cancel") }, 1, 2);
-<<<<<<< HEAD
-                var result = await ServiceProvider.Get<IDialogService2>().CheckedMessageBox(message, false, checkedMessage, buttons, MessageBoxImage.Question);
-=======
                 var result = await ServiceProvider.Get<IDialogService>().CheckedMessageBoxAsync(message, false, checkedMessage, buttons, MessageBoxImage.Question);
->>>>>>> cd8e17fd
                 if (result.Result != 1)
                     return false;
 
