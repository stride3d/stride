// Copyright (c) .NET Foundation and Contributors (https://dotnetfoundation.org/ & https://stride3d.net) and Silicon Studio Corp. (https://www.siliconstudio.co.jp)
// Distributed under the MIT license. See the LICENSE.md file in the project root for more information.
using System;
using System.Collections.Generic;
using System.Diagnostics;
using System.IO;
using System.Linq;
using System.Threading.Tasks;
using Stride.Core.Assets.Editor.Components.Status;
using Stride.Core.Assets.Editor.Services;
using Stride.Core.Assets.Editor.Settings;
using Stride.Core.Extensions;
using Stride.Core.IO;
using Stride.Core.MostRecentlyUsedFiles;
using Stride.Core.Presentation.Collections;
using Stride.Core.Presentation.Commands;
using Stride.Core.Presentation.Services;
using Stride.Core.Presentation.ViewModels;
using Stride.Core.Presentation.Windows;
using Stride.Core.Translation;

namespace Stride.Core.Assets.Editor.ViewModel
{
    public abstract class EditorViewModel : ViewModelBase
    {
        public const string PackageFileExtension = Package.PackageFileExtension;
        public const string SolutionFileExtension = ".sln";
        private SessionViewModel session;

        protected EditorViewModel(IViewModelServiceProvider serviceProvider, MostRecentlyUsedFileCollection mru, string editorName, string editorVersionMajor)
            : base(serviceProvider)
        {
            serviceProvider.Get<IEditorDialogService>();

            ClearMRUCommand = new AnonymousCommand(serviceProvider, () => ClearRecentFiles());
            OpenSettingsWindowCommand = new AnonymousCommand(serviceProvider, OpenSettingsWindow);
            OpenWebPageCommand = new AnonymousTaskCommand<string>(serviceProvider, OpenWebPage);
#if DEBUG
            DebugCommand = new AnonymousCommand(serviceProvider, DebugFunction);
#endif

            MRU = mru;
            MRU.MostRecentlyUsedFiles.CollectionChanged += MostRecentlyUsedFiles_CollectionChanged;

            serviceProvider.Get<IEditorDialogService>().RegisterDefaultTemplateProviders();

            EditorName = editorName;
            EditorVersionMajor = editorVersionMajor;
            UpdateRecentFiles();
            if (Instance != null)
                throw new InvalidOperationException("The EditorViewModel class can be instanced only once.");

            Status = new StatusViewModel(ServiceProvider);
            Status.PushStatus("Ready");

            Instance = this;
        }

        private void MostRecentlyUsedFiles_CollectionChanged(object sender, System.Collections.Specialized.NotifyCollectionChangedEventArgs e)
        {
            UpdateRecentFiles();
        }

        /// <summary>
        /// Gets the current instance of <see cref="EditorViewModel"/>.
        /// </summary>
        public static EditorViewModel Instance { get; private set; }

        /// <summary>
        /// Gets the name of this editor.
        /// </summary>
        public string EditorName { get; set; }

        /// <summary>
        /// Gets the version major of this editor.
        /// </summary>
        public string EditorVersionMajor { get; set; }

        /// <summary>
        /// Gets the current active session.
        /// </summary>
        public SessionViewModel Session { get { return session; } private set { SetValue(ref session, value); } }

        public StatusViewModel Status { get; }

        public MostRecentlyUsedFileCollection MRU { get; }

        public ObservableList<MostRecentlyUsedFile> RecentFiles { get; } = new ObservableList<MostRecentlyUsedFile>();

        public ICommandBase ClearMRUCommand { get; }

        public ICommandBase OpenSettingsWindowCommand { get; }

        public ICommandBase OpenWebPageCommand { get; }

#if DEBUG
        public ICommandBase DebugCommand { get; }
#endif

        // Temporary, until we integrate a proper text editor in the studio
        protected internal virtual IEnumerable<string> TextAssetTypes => Enumerable.Empty<string>();

#if DEBUG
        public void DebugFunction()
        {
            Console.WriteLine(@"DebugFunction invoked");
        }
#endif

        public async Task<bool> NewSession(NewSessionParameters newSessionParameters)
        {
            if (Session != null)
                throw new InvalidOperationException("A session is already open in this instance.");

            var newSession = await SessionViewModel.CreateNewSession(this, ServiceProvider, newSessionParameters);
            if (newSession != null)
            {
                Session = newSession;
                MRU.AddFile(Session.SolutionPath, EditorVersionMajor);
            }

            return Session != null;
        }

        public async Task<bool?> OpenInitialSession(string initialSessionPath)
        {
            if (string.IsNullOrWhiteSpace(initialSessionPath))
                return false;

            // The LoadingStartupSession settings is true, which means that the editor crashed while loading the startup project last time.
            // Lets give the user a chance to fix the startup session.
            if (InternalSettings.LoadingStartupSession.GetValue())
            {
                var buttons = DialogHelper.CreateButtons(new[]
                {
                    Tr._p("Button", "Try again"),
                    Tr._p("Button", "Cancel")
                }, 1, 2);
                string message = string.Format(Tr._p("Message", "The last attempt to load the project **{0}** failed. \r\n\r\nDo you want to try to load it again?"), Path.GetFileName(initialSessionPath));
<<<<<<< HEAD
                var result = await ServiceProvider.Get<IDialogService2>().MessageBox(message, buttons, MessageBoxImage.Warning);
=======
                var result = await ServiceProvider.Get<IDialogService>().MessageBoxAsync(message, buttons, MessageBoxImage.Warning);
>>>>>>> cd8e17fd
                if (result != 1)
                    return false;
            }

            // Safe-guard - this will warn that the startup session makes the editor crash while loading.
            InternalSettings.LoadingStartupSession.SetValue(true);
            InternalSettings.Save();

            var sessionResult = await OpenSession(initialSessionPath);

            InternalSettings.LoadingStartupSession.SetValue(false);
            InternalSettings.Save();

            return sessionResult;
        }

        /// <summary>
        /// Attempts to load the session corresponding to the given path.
        /// </summary>
        /// <param name="filePath">The path to a solution or package file.</param>
        /// <returns><c>True</c> if the session was successfully loaded, <c>False</c> if an error occurred, <c>Null</c> if the operation was cancelled by user.</returns>
        public async Task<bool?> OpenSession(UFile filePath)
        {
            if (Session != null)
                throw new InvalidOperationException("A session is already open in this instance.");

            if (filePath != null && !File.Exists(filePath))
            {
                RemoveRecentFile(filePath);

                await ServiceProvider.Get<IDialogService>().MessageBoxAsync(string.Format(Tr._p("Message", @"The file '{0}' does not exist."), filePath), MessageBoxButton.OK, MessageBoxImage.Information);
                return false;
            }

            var sessionResult = new PackageSessionResult();
            var loadedSession = await SessionViewModel.OpenSession(filePath, ServiceProvider, this, sessionResult);

            // Loading has failed
            if (loadedSession == null)
            {
                // Null means the user has cancelled the loading operation.
                return sessionResult.OperationCancelled ? (bool?)null : false;
            }

            MRU.AddFile(filePath, EditorVersionMajor);
            Session = loadedSession;

            InternalSettings.FileDialogLastOpenSessionDirectory.SetValue(new UFile(filePath).GetFullDirectory());
            InternalSettings.Save();
            return true;
        }

        public async Task OpenFile(string filePath, bool tryEdit)
        {
            try
            {
                filePath = filePath.Replace('/', '\\');
                if (!File.Exists(filePath))
                {
                    await ServiceProvider.Get<IDialogService>().MessageBoxAsync(Tr._p("Message", "You need to save the file before you can open it."), MessageBoxButton.OK, MessageBoxImage.Information);
                    return;
                }

                var process = new Process { StartInfo = new ProcessStartInfo(filePath) { UseShellExecute = true } };
                if (tryEdit)
                {
                    process.StartInfo.Verb = process.StartInfo.Verbs.FirstOrDefault(x => x.ToLowerInvariant() == "edit");
                }
                process.Start();
            }
            catch (Exception ex)
            {
                var message = $"{Tr._p("Message", "An error occurred while opening the file.")}{ex.FormatSummary(true)}";
                await ServiceProvider.Get<IDialogService>().MessageBoxAsync(message, MessageBoxButton.OK, MessageBoxImage.Error);
            }
        }

        protected abstract void RestartAndCreateNewSession();

        protected abstract Task RestartAndOpenSession(UFile sessionPath);

        private async Task OpenWebPage(string url)
        {
            try
            {
                var process = new Process { StartInfo = new ProcessStartInfo(url) { UseShellExecute = true } };
                process.Start();
            }
            catch (Exception ex)
            {
                var message = $"{Tr._p("Message", "An error occurred while opening the file.")}{ex.FormatSummary(true)}";
                await ServiceProvider.Get<IDialogService>().MessageBoxAsync(message, MessageBoxButton.OK, MessageBoxImage.Error);
            }
        }

        public void RemoveRecentFile(UFile filePath)
        {
            // Get all versions of showing on recent files
            var strideVersions = RecentFiles?.Select(x => x.Version).Distinct().ToList();
            if (strideVersions != null)
            {
                foreach (var item in strideVersions)
                {
                    MRU.RemoveFile(filePath, item);
                }
            }
        }

        private void ClearRecentFiles()
        {
            // Clear considering old projects that have been deleted or upgraded from older versions
            var strideVersions = RecentFiles?.Select(x => x.Version).ToList();
            if (strideVersions != null)
            {
                foreach (var item in strideVersions)
                {
                    MRU.Clear(item);
                }
            }
        }

        private void UpdateRecentFiles()
        {
            RecentFiles.Clear();

            // Get only files that is current version or older
            foreach (var item in MRU.MostRecentlyUsedFiles.Where(x => string.Compare(x.Version, EditorVersionMajor, StringComparison.Ordinal) <= 0).Take(10))
            {
                RecentFiles.Add(new MostRecentlyUsedFile() { FilePath = item.FilePath, Timestamp = item.Timestamp, Version = item.Version });
            }
        }

        private void OpenSettingsWindow()
        {
            ServiceProvider.Get<IEditorDialogService>().ShowSettingsWindow(ServiceProvider);
        }
    }
}<|MERGE_RESOLUTION|>--- conflicted
+++ resolved
@@ -137,11 +137,7 @@
                     Tr._p("Button", "Cancel")
                 }, 1, 2);
                 string message = string.Format(Tr._p("Message", "The last attempt to load the project **{0}** failed. \r\n\r\nDo you want to try to load it again?"), Path.GetFileName(initialSessionPath));
-<<<<<<< HEAD
-                var result = await ServiceProvider.Get<IDialogService2>().MessageBox(message, buttons, MessageBoxImage.Warning);
-=======
                 var result = await ServiceProvider.Get<IDialogService>().MessageBoxAsync(message, buttons, MessageBoxImage.Warning);
->>>>>>> cd8e17fd
                 if (result != 1)
                     return false;
             }
