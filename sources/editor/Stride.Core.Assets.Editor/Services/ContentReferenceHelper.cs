// Copyright (c) .NET Foundation and Contributors (https://dotnetfoundation.org/ & https://stride3d.net) and Silicon Studio Corp. (https://www.siliconstudio.co.jp)
// Distributed under the MIT license. See the LICENSE.md file in the project root for more information.

using Stride.Core.Assets.Editor.ViewModels;
using Stride.Core.Assets.Presentation.ViewModels;
using Stride.Core.Extensions;
using Stride.Core.Reflection;
using Stride.Core.Serialization;

namespace Stride.Core.Assets.Editor.Services;

public class ContentReferenceHelper
{
    public const string BrokenReference = "(Broken reference)";
    public const string EmptyReference = "(No asset selected)";

    /// <summary>
    /// Creates a reference to the given asset that matches the given reference type.
    /// </summary>
    /// <param name="asset">The target asset of the reference to create.</param>
    /// <returns>A reference to the given asset if it's not null and <typeparamref name="TReferenceType"/> is a valid reference type, null otherwise.</returns>
    /// <remarks>A reference type is either an <see cref="AssetReference"/> or a content type registered in the <see cref="AssetRegistry"/>.</remarks>
    public static TReferenceType CreateReference<TReferenceType>(AssetViewModel asset) where TReferenceType : class
    {
        return CreateReference(asset, typeof(TReferenceType)) as TReferenceType;
    }

    /// <summary>
    /// Creates a reference to the given asset that matches the given reference type.
    /// </summary>
    /// <param name="asset">The target asset of the reference to create.</param>
    /// <param name="referenceType">The type of reference to create.</param>
    /// <returns>A reference to the given asset if it's not null and <paramref name="referenceType"/> is a valid reference type, null otherwise.</returns>
    /// <remarks>A reference type is either an <see cref="AssetReference"/> or a content type registered in the <see cref="AssetRegistry"/>.</remarks>
    public static object CreateReference(AssetViewModel asset, Type referenceType)
    {
        if (asset != null)
        {
            if (UrlReferenceHelper.IsUrlReferenceType(referenceType))
            {
<<<<<<< HEAD
                return AttachedReferenceManager.CreateProxyObject(referenceType, asset.Id, asset.Url);
            }

            if (AssetRegistry.IsContentType(referenceType))
=======
                if (UrlReferenceBase.IsUrlReferenceType(referenceType))
                    return UrlReferenceBase.New(referenceType, asset.AssetItem.Id, asset.AssetItem.Location);

                if (AssetRegistry.IsContentType(referenceType))
                {
                    var assetType = asset.AssetItem.Asset.GetType();
                    var contentType = AssetRegistry.GetContentType(assetType);
                    return referenceType.IsAssignableFrom(contentType) ? AttachedReferenceManager.CreateProxyObject(contentType, asset.Id, asset.Url) : null;
                }

                if (typeof(AssetReference).IsAssignableFrom(referenceType))
                    return new AssetReference(asset.AssetItem.Id, asset.AssetItem.Location);
            }

            return null;
        }

        /// <summary>
        /// Retrieves the view model corresponding to the asset referenced by the <paramref name="source"/> parameter.
        /// </summary>
        /// <param name="session">The session view model to use to retrieve the asset view model.</param>
        /// <param name="source">The source of the reference.</param>
        /// <returns>The view model corresponding to the referenced asset if found, null otherwise.</returns>
        /// <remarks>The <paramref name="source"/> parameter must either be an <see cref="AssetReference"/>, or a proxy object of an <see cref="AttachedReference"/>.</remarks>
        public static AssetViewModel GetReferenceTarget(SessionViewModel session, object source)
        {
            if (source is AssetReference assetReference)
>>>>>>> 5359f32c
            {
                var assetType = asset.AssetItem.Asset.GetType();
                var contentType = AssetRegistry.GetContentType(assetType);
                return referenceType.IsAssignableFrom(contentType) ? AttachedReferenceManager.CreateProxyObject(contentType, asset.Id, asset.Url) : null;
            }
<<<<<<< HEAD

            if (typeof(AssetReference).IsAssignableFrom(referenceType))
                return new AssetReference(asset.AssetItem.Id, asset.AssetItem.Location);
=======
            if (source is UrlReferenceBase urlReference)
            {
                return session.GetAssetById(urlReference.Id);
            }
            var reference = AttachedReferenceManager.GetAttachedReference(source);
            return reference != null ? session.GetAssetById(reference.Id) : null;
>>>>>>> 5359f32c
        }

        return null;
    }

    /// <summary>
    /// Retrieves the view model corresponding to the asset referenced by the <paramref name="source"/> parameter.
    /// </summary>
    /// <param name="session">The session view model to use to retrieve the asset view model.</param>
    /// <param name="source">The source of the reference.</param>
    /// <returns>The view model corresponding to the referenced asset if found, null otherwise.</returns>
    /// <remarks>The <paramref name="source"/> parameter must either be an <see cref="AssetReference"/>, or a proxy object of an <see cref="AttachedReference"/>.</remarks>
    public static AssetViewModel GetReferenceTarget(SessionViewModel session, object source)
    {
        var assetReference = source as AssetReference;
        if (assetReference != null)
        {
<<<<<<< HEAD
            return session.GetAssetById(assetReference.Id);
=======
            var type = typeDescriptor.GetInnerCollectionType();
            return typeof(AssetReference).IsAssignableFrom(type) || UrlReferenceBase.IsUrlReferenceType(type) || AssetRegistry.IsContentType(type);
>>>>>>> 5359f32c
        }
        var reference = AttachedReferenceManager.GetAttachedReference(source);
        return reference != null ? session.GetAssetById(reference.Id) : null;
    }

    /// <summary>
    /// Indicates if the given type descriptor represents a reference type, or a collection of reference types.
    /// </summary>
    /// <param name="typeDescriptor">The type descriptor to analyze.</param>
    /// <returns>True if the type descriptor represents a reference type, false otherwise.</returns>
    /// <remarks>A reference type is either an <see cref="AssetReference"/> or a content type registered in the <see cref="AssetRegistry"/>.</remarks>
    public static bool ContainsReferenceType(ITypeDescriptor typeDescriptor)
    {
        var type = typeDescriptor.GetInnerCollectionType();
        return typeof(AssetReference).IsAssignableFrom(type) || AssetRegistry.IsContentType(type);
    }
}<|MERGE_RESOLUTION|>--- conflicted
+++ resolved
@@ -36,59 +36,20 @@
     {
         if (asset != null)
         {
-            if (UrlReferenceHelper.IsUrlReferenceType(referenceType))
+            if (UrlReferenceBase.IsUrlReferenceType(referenceType))
             {
-<<<<<<< HEAD
-                return AttachedReferenceManager.CreateProxyObject(referenceType, asset.Id, asset.Url);
+                return UrlReferenceBase.New(referenceType, asset.AssetItem.Id, asset.AssetItem.Location);
             }
 
             if (AssetRegistry.IsContentType(referenceType))
-=======
-                if (UrlReferenceBase.IsUrlReferenceType(referenceType))
-                    return UrlReferenceBase.New(referenceType, asset.AssetItem.Id, asset.AssetItem.Location);
-
-                if (AssetRegistry.IsContentType(referenceType))
-                {
-                    var assetType = asset.AssetItem.Asset.GetType();
-                    var contentType = AssetRegistry.GetContentType(assetType);
-                    return referenceType.IsAssignableFrom(contentType) ? AttachedReferenceManager.CreateProxyObject(contentType, asset.Id, asset.Url) : null;
-                }
-
-                if (typeof(AssetReference).IsAssignableFrom(referenceType))
-                    return new AssetReference(asset.AssetItem.Id, asset.AssetItem.Location);
-            }
-
-            return null;
-        }
-
-        /// <summary>
-        /// Retrieves the view model corresponding to the asset referenced by the <paramref name="source"/> parameter.
-        /// </summary>
-        /// <param name="session">The session view model to use to retrieve the asset view model.</param>
-        /// <param name="source">The source of the reference.</param>
-        /// <returns>The view model corresponding to the referenced asset if found, null otherwise.</returns>
-        /// <remarks>The <paramref name="source"/> parameter must either be an <see cref="AssetReference"/>, or a proxy object of an <see cref="AttachedReference"/>.</remarks>
-        public static AssetViewModel GetReferenceTarget(SessionViewModel session, object source)
-        {
-            if (source is AssetReference assetReference)
->>>>>>> 5359f32c
             {
                 var assetType = asset.AssetItem.Asset.GetType();
                 var contentType = AssetRegistry.GetContentType(assetType);
                 return referenceType.IsAssignableFrom(contentType) ? AttachedReferenceManager.CreateProxyObject(contentType, asset.Id, asset.Url) : null;
             }
-<<<<<<< HEAD
 
             if (typeof(AssetReference).IsAssignableFrom(referenceType))
                 return new AssetReference(asset.AssetItem.Id, asset.AssetItem.Location);
-=======
-            if (source is UrlReferenceBase urlReference)
-            {
-                return session.GetAssetById(urlReference.Id);
-            }
-            var reference = AttachedReferenceManager.GetAttachedReference(source);
-            return reference != null ? session.GetAssetById(reference.Id) : null;
->>>>>>> 5359f32c
         }
 
         return null;
@@ -103,16 +64,14 @@
     /// <remarks>The <paramref name="source"/> parameter must either be an <see cref="AssetReference"/>, or a proxy object of an <see cref="AttachedReference"/>.</remarks>
     public static AssetViewModel GetReferenceTarget(SessionViewModel session, object source)
     {
-        var assetReference = source as AssetReference;
-        if (assetReference != null)
+		if (source is AssetReference assetReference)
         {
-<<<<<<< HEAD
             return session.GetAssetById(assetReference.Id);
-=======
-            var type = typeDescriptor.GetInnerCollectionType();
-            return typeof(AssetReference).IsAssignableFrom(type) || UrlReferenceBase.IsUrlReferenceType(type) || AssetRegistry.IsContentType(type);
->>>>>>> 5359f32c
         }
+		if (source is UrlReferenceBase urlReference)
+		{
+			return session.GetAssetById(urlReference.Id);
+		}
         var reference = AttachedReferenceManager.GetAttachedReference(source);
         return reference != null ? session.GetAssetById(reference.Id) : null;
     }
@@ -126,6 +85,6 @@
     public static bool ContainsReferenceType(ITypeDescriptor typeDescriptor)
     {
         var type = typeDescriptor.GetInnerCollectionType();
-        return typeof(AssetReference).IsAssignableFrom(type) || AssetRegistry.IsContentType(type);
+        return typeof(AssetReference).IsAssignableFrom(type) || UrlReferenceBase.IsUrlReferenceType(type) || AssetRegistry.IsContentType(type);
     }
 }