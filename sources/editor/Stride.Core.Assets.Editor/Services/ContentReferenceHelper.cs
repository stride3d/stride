--- conflicted
+++ resolved
@@ -3,8 +3,6 @@
 
 using Stride.Core.Assets.Editor.ViewModels;
 using Stride.Core.Assets.Presentation.ViewModels;
-using Stride.Core.Extensions;
-using Stride.Core.Reflection;
 using Stride.Core.Serialization;
 
 namespace Stride.Core.Assets.Editor.Services;
@@ -20,7 +18,7 @@
     /// <param name="asset">The target asset of the reference to create.</param>
     /// <returns>A reference to the given asset if it's not null and <typeparamref name="TReferenceType"/> is a valid reference type, null otherwise.</returns>
     /// <remarks>A reference type is either an <see cref="AssetReference"/> or a content type registered in the <see cref="AssetRegistry"/>.</remarks>
-    public static TReferenceType CreateReference<TReferenceType>(AssetViewModel asset) where TReferenceType : class
+    public static TReferenceType? CreateReference<TReferenceType>(AssetViewModel asset) where TReferenceType : class
     {
         return CreateReference(asset, typeof(TReferenceType)) as TReferenceType;
     }
@@ -32,62 +30,25 @@
     /// <param name="referenceType">The type of reference to create.</param>
     /// <returns>A reference to the given asset if it's not null and <paramref name="referenceType"/> is a valid reference type, null otherwise.</returns>
     /// <remarks>A reference type is either an <see cref="AssetReference"/> or a content type registered in the <see cref="AssetRegistry"/>.</remarks>
-    public static object CreateReference(AssetViewModel asset, Type referenceType)
+    public static object? CreateReference(AssetViewModel asset, Type referenceType)
     {
-        if (asset != null)
+        if (asset == null)
+            return null;
+
+        if (UrlReferenceBase.IsUrlReferenceType(referenceType))
         {
-<<<<<<< HEAD
-            if (UrlReferenceBase.IsUrlReferenceType(referenceType))
-            {
-                return UrlReferenceBase.New(referenceType, asset.AssetItem.Id, asset.AssetItem.Location);
-            }
-
-            if (AssetRegistry.IsContentType(referenceType))
-=======
-            if (asset == null)
-                return null;
-
-            if (UrlReferenceBase.IsUrlReferenceType(referenceType))
-                return UrlReferenceBase.New(referenceType, asset.AssetItem.Id, asset.AssetItem.Location);
-
-            if (AssetRegistry.CanBeAssignedToContentTypes(referenceType, checkIsUrlType: false))
-            {
-                var assetType = asset.AssetItem.Asset.GetType();
-                var contentType = AssetRegistry.GetContentType(assetType);
-                return contentType.IsAssignableTo(referenceType) ? AttachedReferenceManager.CreateProxyObject(contentType, asset.AssetItem.Id, asset.AssetItem.Location) : null;
-            }
-
-            if (referenceType.IsAssignableTo(typeof(AssetReference)))
-                return new AssetReference(asset.AssetItem.Id, asset.AssetItem.Location);
-
-            return null;
+            return UrlReferenceBase.New(referenceType, asset.AssetItem.Id, asset.AssetItem.Location);
         }
 
-        /// <summary>
-        /// Retrieves the view model corresponding to the asset referenced by the <paramref name="source"/> parameter.
-        /// </summary>
-        /// <param name="session">The session view model to use to retrieve the asset view model.</param>
-        /// <param name="source">The source of the reference.</param>
-        /// <returns>The view model corresponding to the referenced asset if found, null otherwise.</returns>
-        /// <remarks>The <paramref name="source"/> parameter must either be an <see cref="AssetReference"/>, or a proxy object of an <see cref="AttachedReference"/>.</remarks>
-        public static AssetViewModel GetReferenceTarget(SessionViewModel session, object source)
+        if (AssetRegistry.CanBeAssignedToContentTypes(referenceType, checkIsUrlType: false))
         {
-            if (source is AssetReference assetReference)
-            {
-                return session.GetAssetById(assetReference.Id);
-            }
-            if (source is UrlReferenceBase urlReference)
->>>>>>> 8fd8a905
-            {
-                var assetType = asset.AssetItem.Asset.GetType();
-                var contentType = AssetRegistry.GetContentType(assetType);
-                return referenceType.IsAssignableFrom(contentType) ? AttachedReferenceManager.CreateProxyObject(contentType, asset.Id, asset.Url) : null;
-            }
+            var assetType = asset.AssetItem.Asset.GetType();
+            var contentType = AssetRegistry.GetContentType(assetType);
+            return contentType.IsAssignableTo(referenceType) ? AttachedReferenceManager.CreateProxyObject(contentType, asset.AssetItem.Id, asset.AssetItem.Location) : null;
+        }
 
-            if (typeof(AssetReference).IsAssignableFrom(referenceType))
-                return new AssetReference(asset.AssetItem.Id, asset.AssetItem.Location);
-        }
-<<<<<<< HEAD
+        if (referenceType.IsAssignableTo(typeof(AssetReference)))
+            return new AssetReference(asset.AssetItem.Id, asset.AssetItem.Location);
 
         return null;
     }
@@ -99,31 +60,17 @@
     /// <param name="source">The source of the reference.</param>
     /// <returns>The view model corresponding to the referenced asset if found, null otherwise.</returns>
     /// <remarks>The <paramref name="source"/> parameter must either be an <see cref="AssetReference"/>, or a proxy object of an <see cref="AttachedReference"/>.</remarks>
-    public static AssetViewModel GetReferenceTarget(SessionViewModel session, object source)
+    public static AssetViewModel? GetReferenceTarget(SessionViewModel session, object source)
     {
-		if (source is AssetReference assetReference)
+        if (source is AssetReference assetReference)
         {
             return session.GetAssetById(assetReference.Id);
         }
-		if (source is UrlReferenceBase urlReference)
-		{
-			return session.GetAssetById(urlReference.Id);
-		}
+        if (source is UrlReferenceBase urlReference)
+        {
+            return session.GetAssetById(urlReference.Id);
+        }
         var reference = AttachedReferenceManager.GetAttachedReference(source);
         return reference != null ? session.GetAssetById(reference.Id) : null;
     }
-
-    /// <summary>
-    /// Indicates if the given type descriptor represents a reference type, or a collection of reference types.
-    /// </summary>
-    /// <param name="typeDescriptor">The type descriptor to analyze.</param>
-    /// <returns>True if the type descriptor represents a reference type, false otherwise.</returns>
-    /// <remarks>A reference type is either an <see cref="AssetReference"/> or a content type registered in the <see cref="AssetRegistry"/>.</remarks>
-    public static bool ContainsReferenceType(ITypeDescriptor typeDescriptor)
-    {
-        var type = typeDescriptor.GetInnerCollectionType();
-        return typeof(AssetReference).IsAssignableFrom(type) || UrlReferenceBase.IsUrlReferenceType(type) || AssetRegistry.IsContentType(type);
-=======
->>>>>>> 8fd8a905
-    }
 }