--- conflicted
+++ resolved
@@ -25,13 +25,8 @@
 
       <DataTemplate x:Key="AvalonDock_GameStudio_TitleTemplate">
         <DockPanel LastChildFill="False">
-<<<<<<< HEAD
-          <TextBlock DockPanel.Dock="Right" HorizontalAlignment="Center" VerticalAlignment="Top"
-                     Visibility="{Binding Path=Content.DataContext.IsDirty, Converter={sskk:VisibleOrCollapsed}, FallbackValue={sskk:Collapsed}}"
-=======
           <TextBlock DockPanel.Dock="Right" HorizontalAlignment="Center" VerticalAlignment="Top" 
                      Visibility="{Binding Path=Content.DataContext.IsDirty, Converter={xk:VisibleOrCollapsed}, FallbackValue={xk:Collapsed}}"
->>>>>>> a7cdf94a
                      Text="*" TextAlignment="Center"/>
           <TextBlock Margin="3 0 0 0" Text="{Binding Title}" TextTrimming="CharacterEllipsis"/>
         </DockPanel>
@@ -339,13 +334,8 @@
         </ToolBar>
         <ToolBar>
           <Button Command="{Binding Session.OpenInIDECommand}" Margin="2,0,0,0"
-<<<<<<< HEAD
-                  ToolTip="{sskk:Localize Open in IDE, Context=ToolTip}" sskk:ToolTipHelper.Status="{Binding Status}" ToolTipService.ShowOnDisabled="True">
+                  ToolTip="{xk:Localize Open in IDE, Context=ToolTip}" xk:ToolTipHelper.Status="{Binding Status}" ToolTipService.ShowOnDisabled="True">
             <Image Source="{StaticResource ImageVisualStudio}" Width="16" Height="16" />
-=======
-                  ToolTip="{xk:Localize Open in IDE, Context=ToolTip}" xk:ToolTipHelper.Status="{Binding Status}" ToolTipService.ShowOnDisabled="True">
-            <Image Source="{StaticResource ImageVisualStudio}" />
->>>>>>> a7cdf94a
           </Button>
           <Menu Background="Transparent"
                 ToolTip="{xk:Localize Open with..., Context=ToolTip}" xk:ToolTipHelper.Status="{Binding Status}" ToolTipService.ShowOnDisabled="True">
@@ -422,15 +412,9 @@
               <xcad:LayoutPanel Orientation="Horizontal">
                 <xcad:LayoutAnchorablePane DockWidth="240">
                   <!-- SOLUTION EXPLORER -->
-<<<<<<< HEAD
-                  <xcad:LayoutAnchorable ContentId="SolutionExplorer" Title="{Binding Source={sskk:Localize Solution explorer, Context=View}}"
-                                         gs:AvalonDockHelper.IsVisible="{Binding Panels.SessionExplorerPanelVisible, Mode=TwoWay,
-                                         Source={x:Static gs:GameStudioViewModel.GameStudio}, FallbackValue={sskk:True}}">
-=======
                   <xcad:LayoutAnchorable ContentId="SolutionExplorer" Title="{Binding Source={xk:Localize Solution explorer, Context=View}}"
                                          gs:AvalonDockHelper.IsVisible="{Binding Panels.SessionExplorerPanelVisible, Mode=TwoWay, 
                                          Source={x:Static gs:GameStudioViewModel.GameStudio}, FallbackValue={xk:True}}">
->>>>>>> a7cdf94a
                     <DockPanel>
                       <ToolBarTray DockPanel.Dock="Top">
                         <ToolBar>
@@ -563,17 +547,10 @@
                 </xcad:LayoutAnchorablePane>
                 <xcad:LayoutDocumentPane>
                   <!-- ASSET VIEW -->
-<<<<<<< HEAD
-                  <xcad:LayoutAnchorable ContentId="AssetView" Title="{Binding Source={sskk:Localize Asset view, Context=View}}"
-                                           gs:AvalonDockHelper.IsVisible="{Binding Panels.AssetViewPanelVisible, Mode=TwoWay,
-                                           Source={x:Static gs:GameStudioViewModel.GameStudio}, FallbackValue={sskk:True}}">
-                    <sskk:AssetViewUserControl AssetCollection="{Binding Session.ActiveAssetView}" AssetContextMenu="{StaticResource AssetContextMenu}"
-=======
                   <xcad:LayoutAnchorable ContentId="AssetView" Title="{Binding Source={xk:Localize Asset view, Context=View}}"
                                            gs:AvalonDockHelper.IsVisible="{Binding Panels.AssetViewPanelVisible, Mode=TwoWay, 
                                            Source={x:Static gs:GameStudioViewModel.GameStudio}, FallbackValue={xk:True}}">
                     <xk:AssetViewUserControl AssetCollection="{Binding Session.ActiveAssetView}" AssetContextMenu="{StaticResource AssetContextMenu}"
->>>>>>> a7cdf94a
                                            AssetDoubleClick="{Binding Session.EditSelectedContentCommand}">
                       <i:Interaction.Behaviors>
                         <xk:CommandBindingBehavior RoutedCommand="ApplicationCommands.Cut" Command="{Binding Session.ActiveAssetView.CutContentCommand, FallbackValue={x:Static xk:DisabledCommand.Instance}, Mode=OneWay}"/>
@@ -591,15 +568,9 @@
               </xcad:LayoutPanel>
               <xcad:LayoutAnchorablePane DockHeight="195">
                 <!-- REFERENCES -->
-<<<<<<< HEAD
-                <xcad:LayoutAnchorable ContentId="References" Title="{Binding Source={sskk:Localize References, Context=View}}"
-                                       gs:AvalonDockHelper.IsVisible="{Binding Panels.ReferencesPanelVisible, Mode=TwoWay,
-                                       Source={x:Static gs:GameStudioViewModel.GameStudio}, FallbackValue={sskk:True}}">
-=======
                 <xcad:LayoutAnchorable ContentId="References" Title="{Binding Source={xk:Localize References, Context=View}}"
                                        gs:AvalonDockHelper.IsVisible="{Binding Panels.ReferencesPanelVisible, Mode=TwoWay, 
                                        Source={x:Static gs:GameStudioViewModel.GameStudio}, FallbackValue={xk:True}}">
->>>>>>> a7cdf94a
                   <DockPanel LastChildFill="True" x:Name="RefViewDockPanel">
                     <!-- stats -->
                     <Border DockPanel.Dock="Bottom" Padding="10,5">
@@ -626,17 +597,6 @@
                 </xcad:LayoutAnchorable>
                 <!-- ASSET LOG -->
                 <xcad:LayoutAnchorable ContentId="AssetLog"
-<<<<<<< HEAD
-                                       Title="{sskk:Localize Asset error ({0}), Plural=Asset errors ({0}), Count={Binding Session.AssetLog.ErrorCount, Source={x:Static gs:GameStudioViewModel.GameStudio}}, IsStringFormat=True, Context=View}"
-                                       gs:AvalonDockHelper.IsVisible="{Binding Panels.AssetLogPanelVisible, Mode=TwoWay,
-                                       Source={x:Static gs:GameStudioViewModel.GameStudio}, FallbackValue={sskk:True}}">
-                  <sskk:GridLogViewer LogMessages="{Binding Session.AssetLog.FilteredMessages}" Session="{Binding Session}" ShowDebugMessages="False" ShowVerboseMessages="False" ShowInfoMessages="False"/>
-                </xcad:LayoutAnchorable>
-                <!-- BUILD LOG -->
-                <xcad:LayoutAnchorable ContentId="BuildLog" Title="{Binding Debugging.OutputTitle, Source={x:Static gs:GameStudioViewModel.GameStudio}}"
-                                       gs:AvalonDockHelper.IsVisible="{Binding Panels.BuildLogPanelVisible, Mode=TwoWay,
-                                       Source={x:Static gs:GameStudioViewModel.GameStudio}, FallbackValue={sskk:True}}">
-=======
                                        Title="{xk:Localize Asset error ({0}), Plural=Asset errors ({0}), Count={Binding Session.AssetLog.ErrorCount, Source={x:Static gs:GameStudioViewModel.GameStudio}}, IsStringFormat=True, Context=View}"
                                        gs:AvalonDockHelper.IsVisible="{Binding Panels.AssetLogPanelVisible, Mode=TwoWay, 
                                        Source={x:Static gs:GameStudioViewModel.GameStudio}, FallbackValue={xk:True}}">
@@ -646,7 +606,6 @@
                 <xcad:LayoutAnchorable ContentId="BuildLog" Title="{Binding Debugging.OutputTitle, Source={x:Static gs:GameStudioViewModel.GameStudio}}"
                                        gs:AvalonDockHelper.IsVisible="{Binding Panels.BuildLogPanelVisible, Mode=TwoWay, 
                                        Source={x:Static gs:GameStudioViewModel.GameStudio}, FallbackValue={xk:True}}">
->>>>>>> a7cdf94a
                   <TabControl x:Name="LogTabControl">
                     <TabItem DataContext="{Binding Debugging.BuildLog}">
                       <TabItem.Header>
@@ -690,15 +649,9 @@
             <xcad:LayoutPanel Orientation="Vertical" DockWidth="400">
               <xcad:LayoutAnchorablePane DockHeight="2*">
                 <!-- PROPERTY GRID -->
-<<<<<<< HEAD
-                <xcad:LayoutAnchorable ContentId="PropertyGrid" Title="{Binding Source={sskk:Localize Property grid, Context=View}}"
-                                       gs:AvalonDockHelper.IsVisible="{Binding Panels.PropertyGridPanelVisible, Mode=TwoWay,
-                                       Source={x:Static gs:GameStudioViewModel.GameStudio}, FallbackValue={sskk:True}}">
-=======
                 <xcad:LayoutAnchorable ContentId="PropertyGrid" Title="{Binding Source={xk:Localize Property grid, Context=View}}"
                                        gs:AvalonDockHelper.IsVisible="{Binding Panels.PropertyGridPanelVisible, Mode=TwoWay, 
                                        Source={x:Static gs:GameStudioViewModel.GameStudio}, FallbackValue={xk:True}}">
->>>>>>> a7cdf94a
                   <Grid Background="{StaticResource ToolBarBackgroundBrush}">
                     <Grid.RowDefinitions>
                       <RowDefinition Height="Auto"/>
@@ -913,29 +866,17 @@
               <xcad:LayoutAnchorablePaneGroup DockHeight="1*">
                 <xcad:LayoutAnchorablePane>
                   <!-- ASSET PREVIEW -->
-<<<<<<< HEAD
-                  <xcad:LayoutAnchorable ContentId="AssetPreview" Title="{Binding Source={sskk:Localize Asset preview, Context=View}}"
-                                         gs:AvalonDockHelper.IsVisible="{Binding Panels.AssetPreviewPanelVisible, Mode=TwoWay,
-                                         Source={x:Static gs:GameStudioViewModel.GameStudio}, FallbackValue={sskk:True}}">
-=======
                   <xcad:LayoutAnchorable ContentId="AssetPreview" Title="{Binding Source={xk:Localize Asset preview, Context=View}}"
                                          gs:AvalonDockHelper.IsVisible="{Binding Panels.AssetPreviewPanelVisible, Mode=TwoWay, 
                                          Source={x:Static gs:GameStudioViewModel.GameStudio}, FallbackValue={xk:True}}">
->>>>>>> a7cdf94a
                     <DockPanel LastChildFill="True">
                       <ContentPresenter Content="{Binding Preview.PreviewObject}"/>
                     </DockPanel>
                   </xcad:LayoutAnchorable>
                   <!-- ACTION HISTORY -->
-<<<<<<< HEAD
-                  <xcad:LayoutAnchorable ContentId="ActionHistory" Title="{Binding Source={sskk:Localize Edit history, Context=View}}"
-                                         gs:AvalonDockHelper.IsVisible="{Binding Panels.ActionHistoryPanelVisible, Mode=TwoWay,
-                                         Source={x:Static gs:GameStudioViewModel.GameStudio}, FallbackValue={sskk:True}}">
-=======
                   <xcad:LayoutAnchorable ContentId="ActionHistory" Title="{Binding Source={xk:Localize Edit history, Context=View}}"
                                          gs:AvalonDockHelper.IsVisible="{Binding Panels.ActionHistoryPanelVisible, Mode=TwoWay, 
                                          Source={x:Static gs:GameStudioViewModel.GameStudio}, FallbackValue={xk:True}}">
->>>>>>> a7cdf94a
                     <ListBox ItemsSource="{Binding Session.ActionHistory.Transactions}" HorizontalContentAlignment="Stretch">
                       <ListBox.ItemContainerStyle>
                         <Style TargetType="ListBoxItem" BasedOn="{StaticResource {x:Type ListBoxItem}}">
