--- conflicted
+++ resolved
@@ -17,15 +17,9 @@
     public virtual bool IsActive { get { return true; } set { throw new InvalidOperationException("This service cannot be deactivated."); } }
 
     /// <inheritdoc/>
-<<<<<<< HEAD
-    public virtual IEnumerable<Type> Dependencies => Enumerable.Empty<Type>();
-
-    public EditorGameServiceRegistry Services { get; } = new EditorGameServiceRegistry();
-=======
     public virtual IEnumerable<Type> Dependencies => [];
 
     public EditorGameServiceRegistry Services { get; } = new();
->>>>>>> de3741c3
 
     /// <summary>
     /// Gets whether this service has been disposed.
@@ -33,17 +27,10 @@
     protected bool IsDisposed { get; private set; }
 
     /// <inheritdoc/>
-<<<<<<< HEAD
-    public virtual Task DisposeAsync()
-    {
-        IsDisposed = true;
-        return Task.CompletedTask;
-=======
     public virtual ValueTask DisposeAsync()
     {
         IsDisposed = true;
         return ValueTask.CompletedTask;
->>>>>>> de3741c3
     }
 
     /// <inheritdoc/>
@@ -70,11 +57,7 @@
     /// Checks whether this service has been disposed, and throws an <see cref="ObjectDisposedException"/> if it is the case. 
     /// </summary>
     /// <param name="name">The name to supply to the <see cref="ObjectDisposedException"/>.</param>
-<<<<<<< HEAD
     protected void EnsureNotDestroyed(string? name = null)
-=======
-    protected void EnsureNotDestroyed(string name = null)
->>>>>>> de3741c3
     {
         if (IsDisposed)
         {
@@ -87,11 +70,7 @@
     /// </summary>
     /// <param name="game"></param>
     /// <returns></returns>
-<<<<<<< HEAD
     protected abstract Task<bool> Initialize(EditorServiceGame game);
-=======
-    protected abstract Task<bool> Initialize([NotNull] EditorServiceGame game);
->>>>>>> de3741c3
 
     /// <summary>
     /// Called when the game graphics compositor is updated.
