--- conflicted
+++ resolved
@@ -5,30 +5,16 @@
 
 namespace Stride.Editor.EditorGame.Game;
 
-<<<<<<< HEAD
-public sealed class EditorGameServiceRegistry : Core.IAsyncDisposable
-{
-    public List<IEditorGameService> Services { get; } = new List<IEditorGameService>();
-
-    public T? Get<T>()
-=======
 public sealed class EditorGameServiceRegistry : IAsyncDisposable
 {
     public List<IEditorGameService> Services { get; } = [];
 
-    [CanBeNull]
-    public T Get<T>()
->>>>>>> de3741c3
+    public T? Get<T>()
     {
         return Services.OfType<T>().FirstOrDefault();
     }
 
-<<<<<<< HEAD
     public IEditorGameService? Get(Type serviceType)
-=======
-    [CanBeNull]
-    public IEditorGameService Get([NotNull] Type serviceType)
->>>>>>> de3741c3
     {
         if (serviceType == null) throw new ArgumentNullException(nameof(serviceType));
         if (!serviceType.HasInterface(typeof(IEditorGameService)))
@@ -37,23 +23,15 @@
         return Services.FirstOrDefault(serviceType.IsInstanceOfType);
     }
 
-<<<<<<< HEAD
     public void Add<T>(T service)
-=======
-    public void Add<T>([NotNull] T service)
->>>>>>> de3741c3
-        where T : IEditorGameService
+            where T : IEditorGameService
     {
         if (service == null) throw new ArgumentNullException(nameof(service));
         Services.Add(service);
     }
 
     /// <inheritdoc/>
-<<<<<<< HEAD
-    public async Task DisposeAsync()
-=======
     public async ValueTask DisposeAsync()
->>>>>>> de3741c3
     {
         for (var index = Services.Count - 1; index >= 0; index--)
         {
