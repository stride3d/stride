--- conflicted
+++ resolved
@@ -74,7 +74,6 @@
             staticRenderTargetStaging = staticRenderTarget.ToStaging();
         }
 
-<<<<<<< HEAD
         RenderTarget = staticRenderTarget;
         RenderTargetStaging = staticRenderTargetStaging;
     }
@@ -84,21 +83,13 @@
     /// </summary>
     /// <param name="thumbnailImage">The thumbnail image.</param>
     /// <param name="dependencyBuildStatus">The dependency build status.</param>
-    public static void ApplyThumbnailStatus(Image thumbnailImage, LogMessageType dependencyBuildStatus)
+    public unsafe static void ApplyThumbnailStatus(Image thumbnailImage, LogMessageType dependencyBuildStatus)
     {
         // No warning or error, nothing to do (or maybe we should display a logo for "info"?)
         if (dependencyBuildStatus < LogMessageType.Warning)
             return;
 
         using (var thumbnailBuilderHelper = new ThumbnailBuildHelper())
-=======
-        /// <summary>
-        /// Applies the build status on top of a thumbnail image (using overlay icons).
-        /// </summary>
-        /// <param name="thumbnailImage">The thumbnail image.</param>
-        /// <param name="dependencyBuildStatus">The dependency build status.</param>
-        public static unsafe void ApplyThumbnailStatus(Image thumbnailImage, LogMessageType dependencyBuildStatus)
->>>>>>> 5359f32c
         {
             if (errorTexture == null)
             {
@@ -110,60 +101,26 @@
             var texture = dependencyBuildStatus == LogMessageType.Warning ? warningTexture : errorTexture;
             using (var thumbnailTexture = Texture.New(thumbnailBuilderHelper.GraphicsDevice, thumbnailImage))
             {
-<<<<<<< HEAD
                 thumbnailBuilderHelper.CombineTextures(thumbnailTexture, texture, thumbnailImage.Description.Width - texture.Width - 4, thumbnailImage.Description.Height - texture.Height - 4);
-=======
-                if (errorTexture == null)
-                {
-                    // Load status textures
-                    errorTexture = TextureExtensions.FromFileData(thumbnailBuilderHelper.GraphicsDevice, DefaultThumbnails.ThumbnailDependencyError);
-                    warningTexture = TextureExtensions.FromFileData(thumbnailBuilderHelper.GraphicsDevice, DefaultThumbnails.ThumbnailDependencyWarning);
-                }
-
-                var texture = dependencyBuildStatus == LogMessageType.Warning ? warningTexture : errorTexture;
-                using (var thumbnailTexture = Texture.New(thumbnailBuilderHelper.GraphicsDevice, thumbnailImage))
-                {
-                    thumbnailBuilderHelper.CombineTextures(thumbnailTexture, texture, thumbnailImage.Description.Width - texture.Width - 4, thumbnailImage.Description.Height - texture.Height - 4);
-                }
-
-                // Read back result to image
-                thumbnailBuilderHelper.RenderTarget.GetData(thumbnailBuilderHelper.GraphicsContext.CommandList, thumbnailBuilderHelper.RenderTargetStaging, new Span<byte>((void*)thumbnailImage.PixelBuffer[0].DataPointer, thumbnailImage.PixelBuffer[0].BufferStride));
-                thumbnailImage.Description.Format = thumbnailBuilderHelper.RenderTarget.Format; // In case channels are swapped
->>>>>>> 5359f32c
             }
 
             // Read back result to image
-            thumbnailBuilderHelper.RenderTarget.GetData(thumbnailBuilderHelper.GraphicsContext.CommandList, thumbnailBuilderHelper.RenderTargetStaging, new DataPointer(thumbnailImage.PixelBuffer[0].DataPointer, thumbnailImage.PixelBuffer[0].BufferStride));
+            thumbnailBuilderHelper.RenderTarget.GetData(thumbnailBuilderHelper.GraphicsContext.CommandList, thumbnailBuilderHelper.RenderTargetStaging, new Span<byte>((void*)thumbnailImage.PixelBuffer[0].DataPointer, thumbnailImage.PixelBuffer[0].BufferStride));
             thumbnailImage.Description.Format = thumbnailBuilderHelper.RenderTarget.Format; // In case channels are swapped
         }
     }
 
-<<<<<<< HEAD
-    public void Combine(Texture texture, Image image)
+    public unsafe void Combine(Texture texture, Image image)
     {
         lock (thumbnailLock)
-=======
-        public unsafe void Combine(Texture texture, Image image)
->>>>>>> 5359f32c
         {
             using (var texture2 = Texture.New(GraphicsDevice, image))
             {
-<<<<<<< HEAD
                 CombineTextures(texture, texture2, 0, 0);
-=======
-                using (var texture2 = Texture.New(GraphicsDevice, image))
-                {
-                    CombineTextures(texture, texture2, 0, 0);
-                }
-
-                // Read back result to image
-                RenderTarget.GetData(GraphicsContext.CommandList, RenderTargetStaging, new Span<byte>((void*)image.PixelBuffer[0].DataPointer, image.PixelBuffer[0].BufferStride));
-                image.Description.Format = RenderTarget.Format; // In case channels are swapped
->>>>>>> 5359f32c
             }
 
             // Read back result to image
-            RenderTarget.GetData(GraphicsContext.CommandList, RenderTargetStaging, new DataPointer(image.PixelBuffer[0].DataPointer, image.PixelBuffer[0].BufferStride));
+            RenderTarget.GetData(GraphicsContext.CommandList, RenderTargetStaging, new Span<byte>((void*)image.PixelBuffer[0].DataPointer, image.PixelBuffer[0].BufferStride));
             image.Description.Format = RenderTarget.Format; // In case channels are swapped
         }
     }
