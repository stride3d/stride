--- conflicted
+++ resolved
@@ -43,14 +43,11 @@
   </ItemGroup>
   <!-- Other dependencies -->
   <ItemGroup>
-<<<<<<< HEAD
+    <PackageVersion Include="JetBrains.Rider.PathLocator" Version="1.0.12" />
     <PackageVersion Include="Microsoft.Extensions.Configuration.Json" Version="9.0.0" />
     <PackageVersion Include="Microsoft.Extensions.DependencyInjection" Version="9.0.0" />
     <PackageVersion Include="Microsoft.Extensions.Logging" Version="9.0.0" />
     <PackageVersion Include="Microsoft.Extensions.Logging.Console" Version="9.0.0" />
-=======
-    <PackageVersion Include="JetBrains.Rider.PathLocator" Version="1.0.12" />
->>>>>>> 7adaf043
     <PackageVersion Include="Microsoft.AspNet.WebApi.Client" Version="5.2.7" />
     <PackageVersion Include="Microsoft.Build" Version="17.0.0" />
     <PackageVersion Include="Microsoft.Build.Locator" Version="1.6.10" />
