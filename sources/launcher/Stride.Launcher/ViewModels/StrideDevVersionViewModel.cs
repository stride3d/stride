// Copyright (c) .NET Foundation and Contributors (https://dotnetfoundation.org/ & https://stride3d.net) and Silicon Studio Corp. (https://www.siliconstudio.co.jp)
// Distributed under the MIT license. See the LICENSE.md file in the project root for more information.

using Stride.Core.Annotations;
using Stride.Core.IO;
using Stride.Core.Packages;

namespace Stride.Launcher.ViewModels;

/// <summary>
/// An implementation of the <see cref="StrideVersionViewModel"/> that represents a non-official version locally built.
/// </summary>
public sealed class StrideDevVersionViewModel : StrideVersionViewModel
{
    private readonly UDirectory path;
    private static int devMinorCounter = int.MaxValue;
    private readonly NugetLocalPackage localPackage;
    private readonly bool isDevRedirect;

    internal StrideDevVersionViewModel(MainViewModel launcher, NugetStore store, [CanBeNull] NugetLocalPackage localPackage, UDirectory path, bool isDevRedirect)
        : base(launcher, store, localPackage, localPackage.Id, int.MaxValue, devMinorCounter--)
    {
        this.path = path;
        this.localPackage = localPackage;
        this.isDevRedirect = isDevRedirect;
        DownloadCommand.IsEnabled = false;
        // Update initial status (IsVisible will be set to true)
        UpdateStatus();
    }

    /// <inheritdoc/>
    public override string Name => "Local " + path.MakeRelative(path.GetParent());

    /// <inheritdoc/>
    public override string DisplayName => localPackage is not null ? $"{PackageSimpleName} {localPackage.Version} (local)" : base.DisplayName;

    /// <inheritdoc/>
    public override string FullName => localPackage?.Version.ToString() ?? path.MakeRelative(path.GetParent());

    /// <inheritdoc/>
    public override bool CanBeDownloaded => false;

    // TODO: a distinction between CanDelete and IsInstalled?
    /// <inheritdoc/>
    public override bool CanDelete => isDevRedirect;

    /// <inheritdoc/>
    public override string InstallPath => path.ToWindowsPath();


    // This property is not used because a dev version cannot be downloaded.
    /// <inheritdoc/>
    protected override string InstallErrorMessage => string.Empty;

    // This property is not used because a dev version cannot be downloaded.
    /// <inheritdoc/>
    protected override string UninstallErrorMessage => string.Empty;

    /// <inheritdoc/>
    protected override Task UpdateVersionsFromStore()
    {
        return Launcher.RetrieveLocalStrideVersions();
    }

    /// <inheritdoc/>
    protected override void UpdateStatus()
    {
        base.UpdateStatus();
        // A dev version is always local and cannot be downloaded
        DownloadCommand.IsEnabled = false;
    }

    /// <inheritdoc/>
    protected override void UpdateInstallStatus()
    {
<<<<<<< HEAD
        // A dev version cannot be installed
=======
        private readonly UDirectory path;
        private static int devMinorCounter = int.MaxValue;
        private NugetLocalPackage localPackage;
        private bool isDevRedirect;

        internal StrideDevVersionViewModel(LauncherViewModel launcher, NugetStore store, [CanBeNull] NugetLocalPackage localPackage, UDirectory path, bool isDevRedirect)
            : base(launcher, store, localPackage, localPackage.Id, int.MaxValue, devMinorCounter--)
        {
            this.path = path;
            this.localPackage = localPackage;
            this.isDevRedirect = isDevRedirect;
            DownloadCommand.IsEnabled = false;
            // Update initial status (IsVisible will be set to true)
            UpdateStatus();
        }

        /// <inheritdoc/>
        public override string Name => "Local " + path.MakeRelative(path.GetParent());

        /// <inheritdoc/>
        public override string DisplayName => localPackage != null ? $"{PackageSimpleName} {localPackage.Version} (local)" : base.DisplayName;

        /// <inheritdoc/>
        public override string FullName => localPackage?.Version.ToString() ?? path.MakeRelative(path.GetParent());

        /// <inheritdoc/>
        public override bool CanBeDownloaded => false;

        // TODO: a distinction between CanDelete and IsInstalled?
        /// <inheritdoc/>
        public override bool CanDelete => isDevRedirect;

        /// <inheritdoc/>
        public override string InstallPath => path.ToOSPath();


        // This property is not used because a dev verison cannot be downloaded.
        /// <inheritdoc/>
        protected override string InstallErrorMessage => null;

        // This property is not used because a dev verison cannot be downloaded.
        /// <inheritdoc/>
        protected override string UninstallErrorMessage => null;

        /// <inheritdoc/>
        protected override Task UpdateVersionsFromStore()
        {
            return Launcher.RetrieveLocalStrideVersions();
        }

        /// <inheritdoc/>
        protected override void UpdateStatus()
        {
            base.UpdateStatus();
            // A dev version is always local and cannot be downloaded
            DownloadCommand.IsEnabled = false;
        }

        /// <inheritdoc/>
        protected override void UpdateInstallStatus()
        {
            // A dev version cannot be installed
        }
>>>>>>> beb2972d
    }
}<|MERGE_RESOLUTION|>--- conflicted
+++ resolved
@@ -45,7 +45,7 @@
     public override bool CanDelete => isDevRedirect;
 
     /// <inheritdoc/>
-    public override string InstallPath => path.ToWindowsPath();
+    public override string InstallPath => path.ToOSPath();
 
 
     // This property is not used because a dev version cannot be downloaded.
@@ -73,72 +73,6 @@
     /// <inheritdoc/>
     protected override void UpdateInstallStatus()
     {
-<<<<<<< HEAD
         // A dev version cannot be installed
-=======
-        private readonly UDirectory path;
-        private static int devMinorCounter = int.MaxValue;
-        private NugetLocalPackage localPackage;
-        private bool isDevRedirect;
-
-        internal StrideDevVersionViewModel(LauncherViewModel launcher, NugetStore store, [CanBeNull] NugetLocalPackage localPackage, UDirectory path, bool isDevRedirect)
-            : base(launcher, store, localPackage, localPackage.Id, int.MaxValue, devMinorCounter--)
-        {
-            this.path = path;
-            this.localPackage = localPackage;
-            this.isDevRedirect = isDevRedirect;
-            DownloadCommand.IsEnabled = false;
-            // Update initial status (IsVisible will be set to true)
-            UpdateStatus();
-        }
-
-        /// <inheritdoc/>
-        public override string Name => "Local " + path.MakeRelative(path.GetParent());
-
-        /// <inheritdoc/>
-        public override string DisplayName => localPackage != null ? $"{PackageSimpleName} {localPackage.Version} (local)" : base.DisplayName;
-
-        /// <inheritdoc/>
-        public override string FullName => localPackage?.Version.ToString() ?? path.MakeRelative(path.GetParent());
-
-        /// <inheritdoc/>
-        public override bool CanBeDownloaded => false;
-
-        // TODO: a distinction between CanDelete and IsInstalled?
-        /// <inheritdoc/>
-        public override bool CanDelete => isDevRedirect;
-
-        /// <inheritdoc/>
-        public override string InstallPath => path.ToOSPath();
-
-
-        // This property is not used because a dev verison cannot be downloaded.
-        /// <inheritdoc/>
-        protected override string InstallErrorMessage => null;
-
-        // This property is not used because a dev verison cannot be downloaded.
-        /// <inheritdoc/>
-        protected override string UninstallErrorMessage => null;
-
-        /// <inheritdoc/>
-        protected override Task UpdateVersionsFromStore()
-        {
-            return Launcher.RetrieveLocalStrideVersions();
-        }
-
-        /// <inheritdoc/>
-        protected override void UpdateStatus()
-        {
-            base.UpdateStatus();
-            // A dev version is always local and cannot be downloaded
-            DownloadCommand.IsEnabled = false;
-        }
-
-        /// <inheritdoc/>
-        protected override void UpdateInstallStatus()
-        {
-            // A dev version cannot be installed
-        }
->>>>>>> beb2972d
     }
 }