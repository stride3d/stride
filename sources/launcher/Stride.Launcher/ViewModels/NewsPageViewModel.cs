// Copyright (c) .NET Foundation and Contributors (https://dotnetfoundation.org/ & https://stride3d.net) and Silicon Studio Corp. (https://www.siliconstudio.co.jp)
// Distributed under the MIT license. See the LICENSE.md file in the project root for more information.

using System.Diagnostics;
using System.Globalization;
using System.Xml;
using Stride.Core.Presentation.Commands;
using Stride.Core.Presentation.Services;
using Stride.Core.Presentation.ViewModels;
<<<<<<< HEAD
using Stride.Launcher.Assets.Localization;

namespace Stride.Launcher.ViewModels;
=======
using Stride.LauncherApp.Resources;
>>>>>>> cd8e17fd

public sealed class NewsPageViewModel : DispatcherViewModel
{
    private static readonly HttpClient httpClient = new();

    public NewsPageViewModel(IViewModelServiceProvider serviceProvider)
        : base(serviceProvider)
    {
        OpenUrlCommand = new AnonymousTaskCommand(ServiceProvider, OpenUrl);
    }

    private async Task OpenUrl()
    {
        if (Url is null) return;

        try
        {
            Process.Start(new ProcessStartInfo(Url) { UseShellExecute = true });
        }
        catch (Exception)
        {
<<<<<<< HEAD
            await ServiceProvider.Get<IDialogService>().MessageBoxAsync(Strings.ErrorOpeningBrowser, MessageBoxButton.OK, MessageBoxImage.Error);
=======
            try
            {
                Process.Start(new ProcessStartInfo(Url) { UseShellExecute = true });
            }
            catch (Exception)
            {
                await ServiceProvider.Get<IDialogService>().MessageBoxAsync(Strings.ErrorOpeningBrowser, MessageBoxButton.OK, MessageBoxImage.Error);
            }
>>>>>>> cd8e17fd
        }
    }

    /// <summary>
    /// Gets or sets the title of this documentation page.
    /// </summary>
    public string? Title { get; set; }

    /// <summary>
    /// Gets or sets the description of this documentation page.
    /// </summary>
    public string? Description { get; set; }

    /// <summary>
    /// Gets or sets the url of this documentation page.
    /// </summary>
    public string? Url { get; set; }

    /// <summary>
    /// Gets or sets the url of this documentation page.
    /// </summary>
    public DateTime Date { get; set; }

    /// <summary>
    /// Gets a command that will open the documentation page in the default web browser.
    /// </summary>
    public ICommandBase OpenUrlCommand { get; private set; }

    public static async Task<List<NewsPageViewModel>> FetchNewsPages(IViewModelServiceProvider serviceProvider, int maxCount)
    {
        var result = new List<NewsPageViewModel>();
        try
        {
            using var response = await httpClient.GetAsync(Urls.RssFeed);
            response.EnsureSuccessStatusCode();
            var rss = await response.Content.ReadAsStreamAsync();

            if (rss.Length == 0)
                return result;

            int count = 0;
            using XmlReader rssReader = XmlReader.Create(rss);
            rssReader.MoveToContent();
            while (rssReader.ReadToFollowing("item") && count < maxCount)
            {
                rssReader.ReadToFollowing("title");
                string title = rssReader.Read() ? rssReader.Value : null;
                rssReader.ReadToFollowing("description");
                string description = rssReader.Read() ? rssReader.Value : null;
                rssReader.ReadToFollowing("pubDate");
                var date = new DateTime();
                bool dateValid = rssReader.Read() && DateTime.TryParseExact(rssReader.Value, "ddd, dd MMM yyyy HH:mm:ss zz00", CultureInfo.InvariantCulture, DateTimeStyles.None, out date);
                rssReader.ReadToFollowing("link");
                string link = rssReader.Read() ? rssReader.Value : null;
                if (dateValid && title is not null && link is not null && description is not null)
                {
                    var page = new NewsPageViewModel(serviceProvider)
                    {
                        Title = title,
                        Url = link,
                        Description = description,
                        Date = date
                    };
                    result.Add(page);
                    ++count;
                }
            }
        }
        catch (Exception)
        {
            result.Clear();
        }

        return result;
    }
}<|MERGE_RESOLUTION|>--- conflicted
+++ resolved
@@ -7,119 +7,104 @@
 using Stride.Core.Presentation.Commands;
 using Stride.Core.Presentation.Services;
 using Stride.Core.Presentation.ViewModels;
-<<<<<<< HEAD
 using Stride.Launcher.Assets.Localization;
 
 namespace Stride.Launcher.ViewModels;
-=======
-using Stride.LauncherApp.Resources;
->>>>>>> cd8e17fd
 
 public sealed class NewsPageViewModel : DispatcherViewModel
 {
-    private static readonly HttpClient httpClient = new();
+        private static readonly HttpClient httpClient = new();
 
-    public NewsPageViewModel(IViewModelServiceProvider serviceProvider)
-        : base(serviceProvider)
-    {
-        OpenUrlCommand = new AnonymousTaskCommand(ServiceProvider, OpenUrl);
-    }
+        public NewsPageViewModel(IViewModelServiceProvider serviceProvider)
+            : base(serviceProvider)
+        {
+            OpenUrlCommand = new AnonymousTaskCommand(ServiceProvider, OpenUrl);
+        }
 
-    private async Task OpenUrl()
-    {
+        private async Task OpenUrl()
+        {
         if (Url is null) return;
 
-        try
-        {
-            Process.Start(new ProcessStartInfo(Url) { UseShellExecute = true });
-        }
-        catch (Exception)
-        {
-<<<<<<< HEAD
-            await ServiceProvider.Get<IDialogService>().MessageBoxAsync(Strings.ErrorOpeningBrowser, MessageBoxButton.OK, MessageBoxImage.Error);
-=======
             try
             {
                 Process.Start(new ProcessStartInfo(Url) { UseShellExecute = true });
             }
             catch (Exception)
             {
-                await ServiceProvider.Get<IDialogService>().MessageBoxAsync(Strings.ErrorOpeningBrowser, MessageBoxButton.OK, MessageBoxImage.Error);
+            await ServiceProvider.Get<IDialogService>().MessageBoxAsync(Strings.ErrorOpeningBrowser, MessageBoxButton.OK, MessageBoxImage.Error);
             }
->>>>>>> cd8e17fd
         }
-    }
 
-    /// <summary>
-    /// Gets or sets the title of this documentation page.
-    /// </summary>
+        /// <summary>
+        /// Gets or sets the title of this documentation page.
+        /// </summary>
     public string? Title { get; set; }
 
-    /// <summary>
-    /// Gets or sets the description of this documentation page.
-    /// </summary>
+        /// <summary>
+        /// Gets or sets the description of this documentation page.
+        /// </summary>
     public string? Description { get; set; }
 
-    /// <summary>
-    /// Gets or sets the url of this documentation page.
-    /// </summary>
+        /// <summary>
+        /// Gets or sets the url of this documentation page.
+        /// </summary>
     public string? Url { get; set; }
 
-    /// <summary>
-    /// Gets or sets the url of this documentation page.
-    /// </summary>
-    public DateTime Date { get; set; }
+        /// <summary>
+        /// Gets or sets the url of this documentation page.
+        /// </summary>
+        public DateTime Date { get; set; }
 
-    /// <summary>
-    /// Gets a command that will open the documentation page in the default web browser.
-    /// </summary>
-    public ICommandBase OpenUrlCommand { get; private set; }
+        /// <summary>
+        /// Gets a command that will open the documentation page in the default web browser.
+        /// </summary>
+        public ICommandBase OpenUrlCommand { get; private set; }
 
-    public static async Task<List<NewsPageViewModel>> FetchNewsPages(IViewModelServiceProvider serviceProvider, int maxCount)
-    {
-        var result = new List<NewsPageViewModel>();
-        try
+        public static async Task<List<NewsPageViewModel>> FetchNewsPages(IViewModelServiceProvider serviceProvider, int maxCount)
         {
-            using var response = await httpClient.GetAsync(Urls.RssFeed);
-            response.EnsureSuccessStatusCode();
-            var rss = await response.Content.ReadAsStreamAsync();
+            var result = new List<NewsPageViewModel>();
+            try
+            {
+                using var response = await httpClient.GetAsync(Urls.RssFeed);
+                response.EnsureSuccessStatusCode();
+                var rss = await response.Content.ReadAsStreamAsync();
 
-            if (rss.Length == 0)
-                return result;
+                if (rss.Length == 0)
+                    return result;
 
-            int count = 0;
-            using XmlReader rssReader = XmlReader.Create(rss);
-            rssReader.MoveToContent();
-            while (rssReader.ReadToFollowing("item") && count < maxCount)
-            {
-                rssReader.ReadToFollowing("title");
-                string title = rssReader.Read() ? rssReader.Value : null;
-                rssReader.ReadToFollowing("description");
-                string description = rssReader.Read() ? rssReader.Value : null;
-                rssReader.ReadToFollowing("pubDate");
-                var date = new DateTime();
-                bool dateValid = rssReader.Read() && DateTime.TryParseExact(rssReader.Value, "ddd, dd MMM yyyy HH:mm:ss zz00", CultureInfo.InvariantCulture, DateTimeStyles.None, out date);
-                rssReader.ReadToFollowing("link");
-                string link = rssReader.Read() ? rssReader.Value : null;
+                int count = 0;
+                using XmlReader rssReader = XmlReader.Create(rss);
+                rssReader.MoveToContent();
+                while (rssReader.ReadToFollowing("item") && count < maxCount)
+                {
+                    rssReader.ReadToFollowing("title");
+                    string title = rssReader.Read() ? rssReader.Value : null;
+                    rssReader.ReadToFollowing("description");
+                    string description = rssReader.Read() ? rssReader.Value : null;
+                    rssReader.ReadToFollowing("pubDate");
+                    var date = new DateTime();
+                    bool dateValid = rssReader.Read() && DateTime.TryParseExact(rssReader.Value, "ddd, dd MMM yyyy HH:mm:ss zz00", CultureInfo.InvariantCulture, DateTimeStyles.None, out date);
+                    rssReader.ReadToFollowing("link");
+                    string link = rssReader.Read() ? rssReader.Value : null;
                 if (dateValid && title is not null && link is not null && description is not null)
-                {
-                    var page = new NewsPageViewModel(serviceProvider)
                     {
-                        Title = title,
-                        Url = link,
-                        Description = description,
-                        Date = date
-                    };
-                    result.Add(page);
-                    ++count;
+                        var page = new NewsPageViewModel(serviceProvider)
+                        {
+                            Title = title,
+                            Url = link,
+                            Description = description,
+                            Date = date
+                        };
+                        result.Add(page);
+                        ++count;
+                    }
                 }
             }
+            catch (Exception)
+            {
+                result.Clear();
+            }
+
+            return result;
         }
-        catch (Exception)
-        {
-            result.Clear();
-        }
-
-        return result;
-    }
 }