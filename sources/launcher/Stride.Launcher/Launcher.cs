// Copyright (c) .NET Foundation and Contributors (https://dotnetfoundation.org/ & https://stride3d.net) and Silicon Studio Corp. (https://www.siliconstudio.co.jp)
// Distributed under the MIT license. See the LICENSE.md file in the project root for more information.

using System.Globalization;
using System.Reflection;
using Avalonia;
using Avalonia.Controls.ApplicationLifetimes;
using Stride.Core.Assets.Editor;
using Stride.Core.Extensions;
using Stride.Core.IO;
using Stride.Core.Packages;
using Stride.Core.Presentation.Avalonia.Windows;
using Stride.Core.Presentation.Services;
using Stride.Core.Windows;
using Stride.Launcher.Crash;
using Stride.Launcher.Services;
using Stride.Metrics;

namespace Stride.Launcher;

internal static class Launcher
{
    private static int terminating;
    internal static MetricsClient? Metrics;
    internal static FileLock? Mutex;

    public const string ApplicationName = "Stride Launcher";

    [STAThread]
    public static LauncherErrorCode Main(string[] args)
    {
        AppDomain.CurrentDomain.UnhandledException += CurrentDomain_UnhandledException;
        try
        {
            var arguments = ProcessArguments(args);
            return ProcessAction(arguments);
        }
        catch (Exception ex)
        {
<<<<<<< HEAD
            HandleException(ex);
            return LauncherErrorCode.ErrorWhileRunningServer;
=======
            var thisExeDirectory = new UFile(Assembly.GetEntryAssembly().Location).GetFullDirectory().ToOSPath();
            var store = new NugetStore(thisExeDirectory);
            return store;
>>>>>>> beb2972d
        }
    }

    internal static NugetStore InitializeNugetStore()
    {
        var thisExeDirectory = new UFile(Assembly.GetEntryAssembly()!.Location).GetFullDirectory().ToWindowsPath();
        var store = new NugetStore(thisExeDirectory);
        return store;
    }

    private static LauncherErrorCode ProcessAction(LauncherArguments args)
    {
        var result = LauncherErrorCode.UnknownError;

        try
        {
            // Ensure to create parent of lock directory.
            Directory.CreateDirectory(EditorPath.DefaultTempPath);
            using (Mutex = FileLock.TryLock(Path.Combine(EditorPath.DefaultTempPath, "launcher.lock")))
            {
                if (Mutex is not null)
                {
                    // Only needed for Stride up to 2.x (and possibly 3.0): setup the StrideDir to make sure that it is passed to the underlying process (msbuild...etc.)
                    Environment.SetEnvironmentVariable("SiliconStudioStrideDir", AppDomain.CurrentDomain.BaseDirectory);
                    Environment.SetEnvironmentVariable("StrideDir", AppDomain.CurrentDomain.BaseDirectory);

                    // We need to do that before starting recording metrics
                    // TODO: we do not display Privacy Policy anymore from launcher, because it's either accepted from installer or shown again when a new version of GS with new Privacy Policy starts. Might want to reconsider that after the 2.0 free period
                    PrivacyPolicyHelper.RestartApplication = SelfUpdater.RestartApplication;
                    PrivacyPolicyHelper.EnsurePrivacyPolicyStride40();

                    // Install Metrics for the launcher
                    using (Metrics = new MetricsClient(CommonApps.StrideLauncherAppId))
                    {
                        Program.RunNewApp<App>(AppMain);
                    }
                }
                else
                {
                    DisplayError("An instance of Stride Launcher is already running.", MessageBoxImage.Warning);
                    result = LauncherErrorCode.ServerAlreadyRunning;
                }
            }
        }
        catch (Exception e)
        {
            DisplayError($"Cannot start the instance of the Stride Launcher due to the following exception:\n{e.Message}", MessageBoxImage.Error);
            result = LauncherErrorCode.UnknownError;
        }

        return result;

        CancellationToken AppMain(App app)
        {
            _ = AppMainAsync(app.cts);
            return app.cts.Token;
        }

        async Task AppMainAsync(CancellationTokenSource cts)
        {
            foreach (var action in args.Actions)
            {
                result = action switch
                {
                    LauncherArguments.ActionType.Run => TryRun(cts),
                    LauncherArguments.ActionType.Uninstall => await UninstallAsync(cts),
                    _ => LauncherErrorCode.UnknownError,// Unknown action
                };
                if (result < LauncherErrorCode.Success)
                    break;
            }
        }

        static void DisplayError(string message, MessageBoxImage image)
        {
            // Note: because we are not running from the main loop, we have to start a new app
            Program.RunNewApp<Application>(AppMain);

            CancellationToken AppMain(Application app)
            {
                var cts = new CancellationTokenSource();
                _ = MessageBox.ShowAsync(ApplicationName, message, IDialogService.GetButtons(MessageBoxButton.OK), image).ContinueWith(_ => cts.Cancel());
                return cts.Token;
            }
        }
    }

    private static LauncherArguments ProcessArguments(string[] args)
    {
        var result = new LauncherArguments
        {
            // Default action is to run the server
            Actions = [LauncherArguments.ActionType.Run],
            Args = args,
        };

        foreach (var arg in args)
        {
            if (string.Equals(arg, "/Uninstall", StringComparison.InvariantCultureIgnoreCase))
            {
                // No other action possible when uninstalling.
                result.Actions.Clear();
                result.Actions.Add(LauncherArguments.ActionType.Uninstall);
            }
        }

        return result;
    }

    private static LauncherErrorCode TryRun(CancellationTokenSource cts)
    {
        var mainWindow = ((IClassicDesktopStyleApplicationLifetime)Application.Current!.ApplicationLifetime!).MainWindow!;
        mainWindow.Closed += (_, _) => cts.Cancel();
        mainWindow.Show();
        return LauncherErrorCode.Success;
    }

    private static async Task<LauncherErrorCode> UninstallAsync(CancellationTokenSource cts)
    {
        try
        {
            // Kill all running processes
            var path = new UFile(Assembly.GetEntryAssembly()!.Location).GetFullDirectory().ToWindowsPath();
            if (!await UninstallHelper.CloseProcessesInPathAsync(DisplayMessageAsync, "Stride", path))
                return LauncherErrorCode.UninstallCancelled; // User cancelled

            // Uninstall packages (they might have uninstall actions)
            var store = new NugetStore(path);
            foreach (var package in store.MainPackageIds.SelectMany(store.GetLocalPackages).FilterStrideMainPackages().ToList())
            {
                await store.UninstallPackage(package, null);
            }

            foreach (var remainingFiles in Directory.GetFiles(path, "*.lock").Concat(Directory.GetFiles(path, "*.old")))
            {
<<<<<<< HEAD
                try
=======
                // Kill all running processes
                var path = new UFile(Assembly.GetEntryAssembly().Location).GetFullDirectory().ToOSPath();
                if (!UninstallHelper.CloseProcessesInPath(DisplayMessage, "Stride", path))
                    return LauncherErrorCode.UninstallCancelled; // User cancelled

                // Uninstall packages (they might have uninstall actions)
                var store = new NugetStore(path);
                foreach (var package in store.MainPackageIds.SelectMany(store.GetLocalPackages).FilterStrideMainPackages().ToList())
>>>>>>> beb2972d
                {
                    File.Delete(remainingFiles);
                }
                catch (Exception e)
                {
                    e.Ignore();
                }
            }

            //PrivacyPolicyHelper.RevokeAllPrivacyPolicy(); // FIXME: xplat-launcher

            return LauncherErrorCode.Success;
        }
        catch (Exception)
        {
            return LauncherErrorCode.ErrorWhileUninstalling;
        }
        finally
        {
            await cts.CancelAsync();
        }

        static async Task<bool> DisplayMessageAsync(string message)
        {
            var result = await MessageBox.ShowAsync(ApplicationName, message, IDialogService.GetButtons(MessageBoxButton.YesNo), MessageBoxImage.Information);
            return result == (int)MessageBoxResult.Yes;
        }
    }

    #region Crash

    private static void CrashReport(CrashReportArgs args)
    {
        Program.RunNewApp<Application>(AppMain);

        CancellationToken AppMain(Application app)
        {
            var cts = new CancellationTokenSource();
            var window = new CrashReportWindow { Topmost = true };
            window.DataContext = new CrashReportViewModel(args, window.Clipboard!.SetTextAsync, cts);
            window.Closed += (_, _) => cts.Cancel();
            if (!window.IsVisible)
            {
                window.Show();
            }
            return cts.Token;
        }
    }

    private static void CurrentDomain_UnhandledException(object sender, UnhandledExceptionEventArgs e)
    {
        if (e.IsTerminating)
        {
            HandleException(e.ExceptionObject as Exception);
        }
    }

    private static void HandleException(Exception? exception)
    {
        if (exception is null) return;

        // prevent multiple crash reports
        if (Interlocked.CompareExchange(ref terminating, 1, 0) == 1) return;

        var englishCulture = new CultureInfo("en-US");
        Thread.CurrentThread.CurrentCulture = Thread.CurrentThread.CurrentUICulture = englishCulture;
        var reportArgs = new CrashReportArgs(exception, Thread.CurrentThread.Name);
        CrashReport(reportArgs);
    }

    #endregion // Crash

}<|MERGE_RESOLUTION|>--- conflicted
+++ resolved
@@ -37,20 +37,14 @@
         }
         catch (Exception ex)
         {
-<<<<<<< HEAD
             HandleException(ex);
             return LauncherErrorCode.ErrorWhileRunningServer;
-=======
-            var thisExeDirectory = new UFile(Assembly.GetEntryAssembly().Location).GetFullDirectory().ToOSPath();
-            var store = new NugetStore(thisExeDirectory);
-            return store;
->>>>>>> beb2972d
         }
     }
 
     internal static NugetStore InitializeNugetStore()
     {
-        var thisExeDirectory = new UFile(Assembly.GetEntryAssembly()!.Location).GetFullDirectory().ToWindowsPath();
+        var thisExeDirectory = new UFile(Assembly.GetEntryAssembly()!.Location).GetFullDirectory().ToOSPath();
         var store = new NugetStore(thisExeDirectory);
         return store;
     }
@@ -167,7 +161,7 @@
         try
         {
             // Kill all running processes
-            var path = new UFile(Assembly.GetEntryAssembly()!.Location).GetFullDirectory().ToWindowsPath();
+            var path = new UFile(Assembly.GetEntryAssembly()!.Location).GetFullDirectory().ToOSPath();
             if (!await UninstallHelper.CloseProcessesInPathAsync(DisplayMessageAsync, "Stride", path))
                 return LauncherErrorCode.UninstallCancelled; // User cancelled
 
@@ -180,18 +174,7 @@
 
             foreach (var remainingFiles in Directory.GetFiles(path, "*.lock").Concat(Directory.GetFiles(path, "*.old")))
             {
-<<<<<<< HEAD
                 try
-=======
-                // Kill all running processes
-                var path = new UFile(Assembly.GetEntryAssembly().Location).GetFullDirectory().ToOSPath();
-                if (!UninstallHelper.CloseProcessesInPath(DisplayMessage, "Stride", path))
-                    return LauncherErrorCode.UninstallCancelled; // User cancelled
-
-                // Uninstall packages (they might have uninstall actions)
-                var store = new NugetStore(path);
-                foreach (var package in store.MainPackageIds.SelectMany(store.GetLocalPackages).FilterStrideMainPackages().ToList())
->>>>>>> beb2972d
                 {
                     File.Delete(remainingFiles);
                 }
