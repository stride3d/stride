// Copyright (c) .NET Foundation and Contributors (https://dotnetfoundation.org/ & https://stride3d.net) and Silicon Studio Corp. (https://www.siliconstudio.co.jp)
// Distributed under the MIT license. See the LICENSE.md file in the project root for more information.

using Stride.Core.Assets.Editor;
using Stride.Core.IO;
using Stride.Core.Settings;

namespace Stride.Launcher.Services;

public static class LauncherSettings
{
    private static readonly SettingsContainer SettingsContainer = new();

    private static readonly SettingsKey<bool> CloseLauncherAutomaticallyKey = new("Internal/Launcher/CloseLauncherAutomatically", SettingsContainer, false);
    private static readonly SettingsKey<string> ActiveVersionKey = new("Internal/Launcher/ActiveVersion", SettingsContainer, "");
    private static readonly SettingsKey<string> PreferredFrameworkKey = new("Internal/Launcher/PreferredFramework", SettingsContainer, "net8.0");
    private static readonly SettingsKey<int> CurrentTabKey = new("Internal/Launcher/CurrentTabSessions", SettingsContainer, 0);
    private static readonly SettingsKey<List<UDirectory>> DeveloperVersionsKey = new("Internal/Launcher/DeveloperVersions", SettingsContainer, () => new List<UDirectory>());

    private static readonly string LauncherConfigPath = Path.Combine(EditorPath.UserDataPath, "LauncherSettings.conf");

    static LauncherSettings()
    {
        SettingsContainer.LoadSettingsProfile(GetLatestLauncherConfigPath(), true);
        CloseLauncherAutomatically = CloseLauncherAutomaticallyKey.GetValue();
        ActiveVersion = ActiveVersionKey.GetValue();
        PreferredFramework = PreferredFrameworkKey.GetValue();
        CurrentTab = CurrentTabKey.GetValue();
        DeveloperVersions = DeveloperVersionsKey.GetValue();
    }

    public static void Save()
    {
        CloseLauncherAutomaticallyKey.SetValue(CloseLauncherAutomatically);
        ActiveVersionKey.SetValue(ActiveVersion);
        PreferredFrameworkKey.SetValue(PreferredFramework);
        CurrentTabKey.SetValue(CurrentTab);
        SettingsContainer.SaveSettingsProfile(SettingsContainer.CurrentProfile, LauncherConfigPath);
    }

    public static IReadOnlyCollection<UDirectory> DeveloperVersions { get; private set; }
    
    public static bool CloseLauncherAutomatically { get; set; }
    
    public static string ActiveVersion { get; set; }

    public static string PreferredFramework { get; set; }
    
    public static int CurrentTab { get; set; }

    private static string GetLatestLauncherConfigPath()
    {
        return GetLauncherConfigPaths().FirstOrDefault(File.Exists) ?? LauncherConfigPath;
    }

    private static IEnumerable<string> GetLauncherConfigPaths()
    {
<<<<<<< HEAD
        yield return LauncherConfigPath;
=======
        private static readonly SettingsContainer SettingsContainer = new SettingsContainer();

        private static readonly SettingsKey<bool> CloseLauncherAutomaticallyKey = new SettingsKey<bool>("Internal/Launcher/CloseLauncherAutomatically", SettingsContainer, false);
        private static readonly SettingsKey<string> ActiveVersionKey = new SettingsKey<string>("Internal/Launcher/ActiveVersion", SettingsContainer, "");
        private static readonly SettingsKey<string> PreferredFrameworkKey = new SettingsKey<string>("Internal/Launcher/PreferredFramework", SettingsContainer, "net10.0");
        private static readonly SettingsKey<int> CurrentTabKey = new SettingsKey<int>("Internal/Launcher/CurrentTabSessions", SettingsContainer, 0);
        private static readonly SettingsKey<List<UDirectory>> DeveloperVersionsKey = new SettingsKey<List<UDirectory>>("Internal/Launcher/DeveloperVersions", SettingsContainer, () => new List<UDirectory>());

        private static readonly string LauncherConfigPath = Path.Combine(EditorPath.UserDataPath, "LauncherSettings.conf");

        static LauncherSettings()
        {
            SettingsContainer.LoadSettingsProfile(GetLatestLauncherConfigPath(), true);
            CloseLauncherAutomatically = CloseLauncherAutomaticallyKey.GetValue();
            ActiveVersion = ActiveVersionKey.GetValue();
            PreferredFramework = PreferredFrameworkKey.GetValue();
            CurrentTab = CurrentTabKey.GetValue();
            DeveloperVersions = DeveloperVersionsKey.GetValue();
        }

        public static void Save()
        {
            CloseLauncherAutomaticallyKey.SetValue(CloseLauncherAutomatically);
            ActiveVersionKey.SetValue(ActiveVersion);
            PreferredFrameworkKey.SetValue(PreferredFramework);
            CurrentTabKey.SetValue(CurrentTab);
            SettingsContainer.SaveSettingsProfile(SettingsContainer.CurrentProfile, LauncherConfigPath);
        }

        public static IReadOnlyCollection<UDirectory> DeveloperVersions { get; private set; }
        
        public static bool CloseLauncherAutomatically { get; set; }
        
        public static string ActiveVersion { get; set; }

        public static string PreferredFramework { get; set; }
        
        public static int CurrentTab { get; set; }

        private static string GetLatestLauncherConfigPath()
        {
            return GetLauncherConfigPaths().FirstOrDefault(File.Exists) ?? LauncherConfigPath;
        }

        private static IEnumerable<string> GetLauncherConfigPaths()
        {
            yield return LauncherConfigPath;
        }
>>>>>>> 9ea93a6f
    }
}<|MERGE_RESOLUTION|>--- conflicted
+++ resolved
@@ -13,7 +13,7 @@
 
     private static readonly SettingsKey<bool> CloseLauncherAutomaticallyKey = new("Internal/Launcher/CloseLauncherAutomatically", SettingsContainer, false);
     private static readonly SettingsKey<string> ActiveVersionKey = new("Internal/Launcher/ActiveVersion", SettingsContainer, "");
-    private static readonly SettingsKey<string> PreferredFrameworkKey = new("Internal/Launcher/PreferredFramework", SettingsContainer, "net8.0");
+    private static readonly SettingsKey<string> PreferredFrameworkKey = new("Internal/Launcher/PreferredFramework", SettingsContainer, "net10.0");
     private static readonly SettingsKey<int> CurrentTabKey = new("Internal/Launcher/CurrentTabSessions", SettingsContainer, 0);
     private static readonly SettingsKey<List<UDirectory>> DeveloperVersionsKey = new("Internal/Launcher/DeveloperVersions", SettingsContainer, () => new List<UDirectory>());
 
@@ -39,13 +39,13 @@
     }
 
     public static IReadOnlyCollection<UDirectory> DeveloperVersions { get; private set; }
-    
+
     public static bool CloseLauncherAutomatically { get; set; }
-    
+
     public static string ActiveVersion { get; set; }
 
     public static string PreferredFramework { get; set; }
-    
+
     public static int CurrentTab { get; set; }
 
     private static string GetLatestLauncherConfigPath()
@@ -55,57 +55,6 @@
 
     private static IEnumerable<string> GetLauncherConfigPaths()
     {
-<<<<<<< HEAD
         yield return LauncherConfigPath;
-=======
-        private static readonly SettingsContainer SettingsContainer = new SettingsContainer();
-
-        private static readonly SettingsKey<bool> CloseLauncherAutomaticallyKey = new SettingsKey<bool>("Internal/Launcher/CloseLauncherAutomatically", SettingsContainer, false);
-        private static readonly SettingsKey<string> ActiveVersionKey = new SettingsKey<string>("Internal/Launcher/ActiveVersion", SettingsContainer, "");
-        private static readonly SettingsKey<string> PreferredFrameworkKey = new SettingsKey<string>("Internal/Launcher/PreferredFramework", SettingsContainer, "net10.0");
-        private static readonly SettingsKey<int> CurrentTabKey = new SettingsKey<int>("Internal/Launcher/CurrentTabSessions", SettingsContainer, 0);
-        private static readonly SettingsKey<List<UDirectory>> DeveloperVersionsKey = new SettingsKey<List<UDirectory>>("Internal/Launcher/DeveloperVersions", SettingsContainer, () => new List<UDirectory>());
-
-        private static readonly string LauncherConfigPath = Path.Combine(EditorPath.UserDataPath, "LauncherSettings.conf");
-
-        static LauncherSettings()
-        {
-            SettingsContainer.LoadSettingsProfile(GetLatestLauncherConfigPath(), true);
-            CloseLauncherAutomatically = CloseLauncherAutomaticallyKey.GetValue();
-            ActiveVersion = ActiveVersionKey.GetValue();
-            PreferredFramework = PreferredFrameworkKey.GetValue();
-            CurrentTab = CurrentTabKey.GetValue();
-            DeveloperVersions = DeveloperVersionsKey.GetValue();
-        }
-
-        public static void Save()
-        {
-            CloseLauncherAutomaticallyKey.SetValue(CloseLauncherAutomatically);
-            ActiveVersionKey.SetValue(ActiveVersion);
-            PreferredFrameworkKey.SetValue(PreferredFramework);
-            CurrentTabKey.SetValue(CurrentTab);
-            SettingsContainer.SaveSettingsProfile(SettingsContainer.CurrentProfile, LauncherConfigPath);
-        }
-
-        public static IReadOnlyCollection<UDirectory> DeveloperVersions { get; private set; }
-        
-        public static bool CloseLauncherAutomatically { get; set; }
-        
-        public static string ActiveVersion { get; set; }
-
-        public static string PreferredFramework { get; set; }
-        
-        public static int CurrentTab { get; set; }
-
-        private static string GetLatestLauncherConfigPath()
-        {
-            return GetLauncherConfigPaths().FirstOrDefault(File.Exists) ?? LauncherConfigPath;
-        }
-
-        private static IEnumerable<string> GetLauncherConfigPaths()
-        {
-            yield return LauncherConfigPath;
-        }
->>>>>>> 9ea93a6f
     }
 }