--- conflicted
+++ resolved
@@ -2,10 +2,7 @@
   <Import Project="..\..\targets\Stride.UnitTests.props" />
   <PropertyGroup>
     <TargetFramework>$(StrideXplatEditorTargetFramework)</TargetFramework>
-<<<<<<< HEAD
-=======
     <RuntimeIdentifiers>linux-x64;win-x64</RuntimeIdentifiers>
->>>>>>> de3741c3
     <ImplicitUsings>enable</ImplicitUsings>
     <LangVersion>latest</LangVersion>
     <Nullable>enable</Nullable>
