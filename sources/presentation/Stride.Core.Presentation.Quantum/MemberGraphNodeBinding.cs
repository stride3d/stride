// Copyright (c) .NET Foundation and Contributors (https://dotnetfoundation.org/ & https://stride3d.net) and Silicon Studio Corp. (https://www.siliconstudio.co.jp)
// Distributed under the MIT license. See the LICENSE.md file in the project root for more information.

using Stride.Core.Presentation.Services;
using Stride.Core.Quantum;

namespace Stride.Core.Presentation.Quantum;
<<<<<<< HEAD

/// <summary>
/// This class allows to bind a property of a view model to an <see cref="IMemberNode"/> and properly trigger property change notifications
/// when the node value is modified.
/// </summary>
/// <typeparam name="TTargetType">The type of property bound to the graph node.</typeparam>
/// <typeparam name="TContentType">The type of content in the graph node.</typeparam>
public class MemberGraphNodeBinding<TTargetType, TContentType> : GraphNodeBinding<TTargetType?, TContentType?>
{
    protected IMemberNode Node;

    public MemberGraphNodeBinding(IMemberNode node, string propertyName, PropertyChangeDelegate propertyChanging, PropertyChangeDelegate propertyChanged, Func<TTargetType?, TContentType?> converter, IUndoRedoService? actionService, bool notifyChangesOnly = true)
        : base(propertyName, propertyChanging, propertyChanged, converter, actionService, notifyChangesOnly)
    {
        Node = node;
        node.ValueChanged += ValueChanged;
        node.ValueChanging += ValueChanging;
    }
    
    /// <inheritdoc/>
    protected override void Dispose(bool disposing)
    {
=======

/// <summary>
/// This class allows to bind a property of a view model to an <see cref="IMemberNode"/> and properly trigger property change notifications
/// when the node value is modified.
/// </summary>
/// <typeparam name="TTargetType">The type of property bound to the graph node.</typeparam>
/// <typeparam name="TContentType">The type of content in the graph node.</typeparam>
public class MemberGraphNodeBinding<TTargetType, TContentType> : GraphNodeBinding<TTargetType, TContentType>
{
    protected IMemberNode Node;

    public MemberGraphNodeBinding(IMemberNode node, string propertyName, PropertyChangeDelegate propertyChanging, PropertyChangeDelegate propertyChanged, Func<TTargetType, TContentType> converter, IUndoRedoService actionService, bool notifyChangesOnly = true)
        : base(propertyName, propertyChanging, propertyChanged, converter, actionService, notifyChangesOnly)
    {
        Node = node;
        node.ValueChanged += ValueChanged;
        node.ValueChanging += ValueChanging;
    }

    protected override void Dispose(bool disposing)
    {
        base.Dispose(disposing);

>>>>>>> 8fd8a905
        if (disposing)
        {
            Node.ValueChanged -= ValueChanged;
            Node.ValueChanging -= ValueChanging;
        }
    }
<<<<<<< HEAD
    
    /// <inheritdoc/>
    public override TContentType? GetNodeValue()
    {
        var value = (TContentType?)Node.Retrieve();
        return value;
    }
    
    /// <inheritdoc/>
    public override void SetNodeValue(TTargetType? value)
    {
        using var transaction = ActionService?.CreateTransaction();

=======

    public override TContentType GetNodeValue()
    {
        var value = (TContentType)Node.Retrieve();
        return value;
    }

    public override void SetNodeValue(TTargetType value)
    {
        using var transaction = ActionService?.CreateTransaction();
>>>>>>> 8fd8a905
        Node.Update(Converter(value));
        ActionService?.SetName(transaction!, $"Update property {PropertyName}");
    }
}

/// <summary>
/// This is a specialization of the <see cref="MemberGraphNodeBinding{TTargetType,TContentType}"/> class, when the target type is the same that the
/// content type.
/// This class allows to bind a property of a view model to a <see cref="IMemberNode"/> and properly trigger property change notifications
/// when the node value is modified.
/// </summary>
/// <typeparam name="TContentType">The type of the node content and the property bound to the graph node.</typeparam>
<<<<<<< HEAD
public class MemberGraphNodeBinding<TContentType> : MemberGraphNodeBinding<TContentType?, TContentType?>
=======
public class MemberGraphNodeBinding<TContentType> : MemberGraphNodeBinding<TContentType, TContentType>
>>>>>>> 8fd8a905
{
    /// <summary>
    /// Initializes a new instance of the <see cref="MemberGraphNodeBinding{TContentType}"/> class.
    /// </summary>
    /// <param name="node">The graph node bound to this instance.</param>
    /// <param name="propertyName">The name of the property of the view model that is bound to this instance.</param>
    /// <param name="propertyChanging">The delegate to invoke when the node content is about to change.</param>
    /// <param name="propertyChanged">The delegate to invoke when the node content has changed.</param>
    /// <param name="actionService"></param>
    /// <param name="notifyChangesOnly">If <c>True</c>, delegates will be invoked only if the content of the node has actually changed. Otherwise, they will be invoked every time the node is updated, even if the new value is equal to the previous one.</param>
<<<<<<< HEAD
    public MemberGraphNodeBinding(IMemberNode node, string propertyName, PropertyChangeDelegate propertyChanging, PropertyChangeDelegate propertyChanged, IUndoRedoService? actionService, bool notifyChangesOnly = true)
=======
    public MemberGraphNodeBinding(IMemberNode node, string propertyName, PropertyChangeDelegate propertyChanging, PropertyChangeDelegate propertyChanged, IUndoRedoService actionService, bool notifyChangesOnly = true)
>>>>>>> 8fd8a905
        : base(node, propertyName, propertyChanging, propertyChanged, x => x, actionService, notifyChangesOnly)
    {
    }

    /// <summary>
    /// Gets or sets the current node value.
    /// </summary>
    /// <remarks>The setter of this property will invoke the delegates passed to the constructor of this instance if the new value is different from the previous one.</remarks>
<<<<<<< HEAD
    public TContentType? Value { get => GetNodeValue(); set => SetNodeValue(value); }
=======
    public TContentType Value { get => GetNodeValue(); set => SetNodeValue(value); }
>>>>>>> 8fd8a905
}<|MERGE_RESOLUTION|>--- conflicted
+++ resolved
@@ -5,7 +5,6 @@
 using Stride.Core.Quantum;
 
 namespace Stride.Core.Presentation.Quantum;
-<<<<<<< HEAD
 
 /// <summary>
 /// This class allows to bind a property of a view model to an <see cref="IMemberNode"/> and properly trigger property change notifications
@@ -24,67 +23,30 @@
         node.ValueChanged += ValueChanged;
         node.ValueChanging += ValueChanging;
     }
-    
+
     /// <inheritdoc/>
-    protected override void Dispose(bool disposing)
-    {
-=======
-
-/// <summary>
-/// This class allows to bind a property of a view model to an <see cref="IMemberNode"/> and properly trigger property change notifications
-/// when the node value is modified.
-/// </summary>
-/// <typeparam name="TTargetType">The type of property bound to the graph node.</typeparam>
-/// <typeparam name="TContentType">The type of content in the graph node.</typeparam>
-public class MemberGraphNodeBinding<TTargetType, TContentType> : GraphNodeBinding<TTargetType, TContentType>
-{
-    protected IMemberNode Node;
-
-    public MemberGraphNodeBinding(IMemberNode node, string propertyName, PropertyChangeDelegate propertyChanging, PropertyChangeDelegate propertyChanged, Func<TTargetType, TContentType> converter, IUndoRedoService actionService, bool notifyChangesOnly = true)
-        : base(propertyName, propertyChanging, propertyChanged, converter, actionService, notifyChangesOnly)
-    {
-        Node = node;
-        node.ValueChanged += ValueChanged;
-        node.ValueChanging += ValueChanging;
-    }
-
     protected override void Dispose(bool disposing)
     {
         base.Dispose(disposing);
 
->>>>>>> 8fd8a905
         if (disposing)
         {
             Node.ValueChanged -= ValueChanged;
             Node.ValueChanging -= ValueChanging;
         }
     }
-<<<<<<< HEAD
-    
+
     /// <inheritdoc/>
     public override TContentType? GetNodeValue()
     {
         var value = (TContentType?)Node.Retrieve();
         return value;
     }
-    
+
     /// <inheritdoc/>
     public override void SetNodeValue(TTargetType? value)
     {
         using var transaction = ActionService?.CreateTransaction();
-
-=======
-
-    public override TContentType GetNodeValue()
-    {
-        var value = (TContentType)Node.Retrieve();
-        return value;
-    }
-
-    public override void SetNodeValue(TTargetType value)
-    {
-        using var transaction = ActionService?.CreateTransaction();
->>>>>>> 8fd8a905
         Node.Update(Converter(value));
         ActionService?.SetName(transaction!, $"Update property {PropertyName}");
     }
@@ -97,11 +59,7 @@
 /// when the node value is modified.
 /// </summary>
 /// <typeparam name="TContentType">The type of the node content and the property bound to the graph node.</typeparam>
-<<<<<<< HEAD
 public class MemberGraphNodeBinding<TContentType> : MemberGraphNodeBinding<TContentType?, TContentType?>
-=======
-public class MemberGraphNodeBinding<TContentType> : MemberGraphNodeBinding<TContentType, TContentType>
->>>>>>> 8fd8a905
 {
     /// <summary>
     /// Initializes a new instance of the <see cref="MemberGraphNodeBinding{TContentType}"/> class.
@@ -112,11 +70,7 @@
     /// <param name="propertyChanged">The delegate to invoke when the node content has changed.</param>
     /// <param name="actionService"></param>
     /// <param name="notifyChangesOnly">If <c>True</c>, delegates will be invoked only if the content of the node has actually changed. Otherwise, they will be invoked every time the node is updated, even if the new value is equal to the previous one.</param>
-<<<<<<< HEAD
     public MemberGraphNodeBinding(IMemberNode node, string propertyName, PropertyChangeDelegate propertyChanging, PropertyChangeDelegate propertyChanged, IUndoRedoService? actionService, bool notifyChangesOnly = true)
-=======
-    public MemberGraphNodeBinding(IMemberNode node, string propertyName, PropertyChangeDelegate propertyChanging, PropertyChangeDelegate propertyChanged, IUndoRedoService actionService, bool notifyChangesOnly = true)
->>>>>>> 8fd8a905
         : base(node, propertyName, propertyChanging, propertyChanged, x => x, actionService, notifyChangesOnly)
     {
     }
@@ -125,9 +79,5 @@
     /// Gets or sets the current node value.
     /// </summary>
     /// <remarks>The setter of this property will invoke the delegates passed to the constructor of this instance if the new value is different from the previous one.</remarks>
-<<<<<<< HEAD
     public TContentType? Value { get => GetNodeValue(); set => SetNodeValue(value); }
-=======
-    public TContentType Value { get => GetNodeValue(); set => SetNodeValue(value); }
->>>>>>> 8fd8a905
 }