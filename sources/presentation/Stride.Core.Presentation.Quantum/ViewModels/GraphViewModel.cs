--- conflicted
+++ resolved
@@ -30,19 +30,11 @@
     private GraphViewModel(IViewModelServiceProvider serviceProvider, Type type, IEnumerable<INodePresenter> rootPresenters)
         : base(serviceProvider)
     {
-<<<<<<< HEAD
-        if (serviceProvider == null) throw new ArgumentNullException(nameof(serviceProvider));
-        if (type == null) throw new ArgumentNullException(nameof(type));
-        if (rootPresenters == null) throw new ArgumentNullException(nameof(rootPresenters));
-        GraphViewModelService = serviceProvider.TryGet<GraphViewModelService>();
-        if (GraphViewModelService == null) throw new InvalidOperationException($"{nameof(GraphViewModel)} requires a {nameof(GraphViewModelService)} in the service provider.");
-=======
         ArgumentNullException.ThrowIfNull(serviceProvider);
         ArgumentNullException.ThrowIfNull(type);
         ArgumentNullException.ThrowIfNull(rootPresenters);
         GraphViewModelService = serviceProvider.TryGet<GraphViewModelService>()
             ?? throw new InvalidOperationException($"{nameof(GraphViewModel)} requires a {nameof(GraphViewModelService)} in the service provider.");
->>>>>>> 8fd8a905
         Logger = GlobalLogger.GetLogger(DefaultLoggerName);
         var viewModelFactory = serviceProvider.Get<GraphViewModelService>().NodeViewModelFactory;
         viewModelFactory.CreateGraph(this, type, rootPresenters);
@@ -57,19 +49,11 @@
 
     public static GraphViewModel? Create(IViewModelServiceProvider serviceProvider, IReadOnlyCollection<IPropertyProviderViewModel> propertyProviders)
     {
-<<<<<<< HEAD
-        if (serviceProvider == null) throw new ArgumentNullException(nameof(serviceProvider));
-        if (propertyProviders == null) throw new ArgumentNullException(nameof(propertyProviders));
-
-        var rootNodes = new List<INodePresenter>();
-        Type type = null;
-=======
         ArgumentNullException.ThrowIfNull(serviceProvider);
         ArgumentNullException.ThrowIfNull(propertyProviders);
 
         var rootNodes = new List<INodePresenter>();
         Type? type = null;
->>>>>>> 8fd8a905
         var factory = serviceProvider.Get<GraphViewModelService>().NodePresenterFactory;
         foreach (var propertyProvider in propertyProviders)
         {
@@ -89,7 +73,7 @@
             rootNodes.Add(node);
         }
 
-        if (propertyProviders.Count == 0 || type == null) throw new ArgumentException($@"{nameof(propertyProviders)} cannot be empty.", nameof(propertyProviders));
+        if (propertyProviders.Count == 0 || type == null) throw new ArgumentException($"{nameof(propertyProviders)} cannot be empty.", nameof(propertyProviders));
         return new GraphViewModel(serviceProvider, type, rootNodes);
     }
 
@@ -106,16 +90,12 @@
     /// <summary>
     /// Gets the <see cref="Logger"/> associated to this view model.
     /// </summary>
-    public Logger Logger { get; private set; }
+    public Logger Logger { get; }
 
     /// <summary>
     /// Raised when the value of an <see cref="NodeViewModel"/> contained into this view model has changed.
     /// </summary>
-<<<<<<< HEAD
-    public event EventHandler<NodeViewModelValueChangedArgs> NodeValueChanged;
-=======
     public event EventHandler<NodeViewModelValueChangedArgs>? NodeValueChanged;
->>>>>>> 8fd8a905
 
     internal void NotifyNodeChanged(NodeViewModel node)
     {
