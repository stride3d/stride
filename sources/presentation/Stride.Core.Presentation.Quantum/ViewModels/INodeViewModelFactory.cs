// Copyright (c) .NET Foundation and Contributors (https://dotnetfoundation.org/ & https://stride3d.net) and Silicon Studio Corp. (https://www.siliconstudio.co.jp)
// Distributed under the MIT license. See the LICENSE.md file in the project root for more information.

using Stride.Core.Presentation.Quantum.Presenters;

namespace Stride.Core.Presentation.Quantum.ViewModels;

public interface INodeViewModelFactory
{
    NodeViewModel CreateGraph(GraphViewModel owner, Type rootType, IEnumerable<INodePresenter> rootNodes);

<<<<<<< HEAD
    void GenerateChildren( GraphViewModel owner, NodeViewModel parent, List<INodePresenter> nodePresenters);
=======
    void GenerateChildren(GraphViewModel owner, NodeViewModel parent, List<INodePresenter> nodePresenters);
>>>>>>> 8fd8a905
}<|MERGE_RESOLUTION|>--- conflicted
+++ resolved
@@ -9,9 +9,5 @@
 {
     NodeViewModel CreateGraph(GraphViewModel owner, Type rootType, IEnumerable<INodePresenter> rootNodes);
 
-<<<<<<< HEAD
-    void GenerateChildren( GraphViewModel owner, NodeViewModel parent, List<INodePresenter> nodePresenters);
-=======
     void GenerateChildren(GraphViewModel owner, NodeViewModel parent, List<INodePresenter> nodePresenters);
->>>>>>> 8fd8a905
 }