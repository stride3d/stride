// Copyright (c) .NET Foundation and Contributors (https://dotnetfoundation.org/ & https://stride3d.net) and Silicon Studio Corp. (https://www.siliconstudio.co.jp)
// Distributed under the MIT license. See the LICENSE.md file in the project root for more information.

namespace Stride.Core.Presentation.Quantum.ViewModels;

public class NodeViewModelValueChangedArgs : EventArgs
{
    public NodeViewModelValueChangedArgs(GraphViewModel viewModel, NodeViewModel node)
    {
        ViewModel = viewModel;
        Node = node;
    }

<<<<<<< HEAD
    public GraphViewModel ViewModel { get; private set; }

    public NodeViewModel Node { get; private set; }
=======
    public GraphViewModel ViewModel { get; }

    public NodeViewModel Node { get; }
>>>>>>> 8fd8a905
}<|MERGE_RESOLUTION|>--- conflicted
+++ resolved
@@ -11,13 +11,7 @@
         Node = node;
     }
 
-<<<<<<< HEAD
-    public GraphViewModel ViewModel { get; private set; }
-
-    public NodeViewModel Node { get; private set; }
-=======
     public GraphViewModel ViewModel { get; }
 
     public NodeViewModel Node { get; }
->>>>>>> 8fd8a905
 }