// Copyright (c) .NET Foundation and Contributors (https://dotnetfoundation.org/ & https://stride3d.net) and Silicon Studio Corp. (https://www.siliconstudio.co.jp)
// Distributed under the MIT license. See the LICENSE.md file in the project root for more information.

<<<<<<< HEAD
=======
using Stride.Core.Annotations;
>>>>>>> 8fd8a905
using Stride.Core.Presentation.Quantum.Presenters;

namespace Stride.Core.Presentation.Quantum.ViewModels;

public class NodeViewModelFactory : INodeViewModelFactory
{
    public NodeViewModel CreateGraph(GraphViewModel owner, Type rootType, IEnumerable<INodePresenter> rootNodes)
    {
        var rootViewModelNode = CreateNodeViewModel(owner, null, rootType, rootNodes.ToList(), true);
        return rootViewModelNode;
    }

    public void GenerateChildren(GraphViewModel owner, NodeViewModel parent, List<INodePresenter> nodePresenters)
    {
        foreach (var child in CombineChildren(nodePresenters))
        {
            if (ShouldConstructViewModel(child))
            {
<<<<<<< HEAD
                Type type = null;
=======
                Type? type = null;
>>>>>>> 8fd8a905
                var typeMatch = true;
                foreach (var childPresenter in child)
                {
                    if (type == null)
                    {
                        type = childPresenter.Type;
                    }
                    else if (type != childPresenter.Type && type.IsAssignableFrom(childPresenter.Type))
                    {
                        type = childPresenter.Type;
                    }
                    else if (type != childPresenter.Type)
                    {
                        typeMatch = false;
                        break;
                    }
                }
                if (typeMatch)
                {
                    CreateNodeViewModel(owner, parent, child.First().Type, child);
                }
            }
        }
    }

<<<<<<< HEAD
=======
    [NotNull]
>>>>>>> 8fd8a905
    protected virtual NodeViewModel CreateNodeViewModel(GraphViewModel owner, NodeViewModel parent, Type nodeType, List<INodePresenter> nodePresenters, bool isRootNode = false)
    {
        // TODO: properly compute the name
        var viewModel = new NodeViewModel(owner, parent, nodePresenters.First().Name, nodeType, nodePresenters);
        if (isRootNode)
        {
            owner.RootNode = viewModel;
        }
        viewModel.Refresh();
        return viewModel;
    }

<<<<<<< HEAD
=======
    [NotNull]
>>>>>>> 8fd8a905
    protected virtual IEnumerable<List<INodePresenter>> CombineChildren(List<INodePresenter> nodePresenters)
    {
        var dictionary = new Dictionary<string, List<INodePresenter>>();
        foreach (var nodePresenter in nodePresenters)
        {
            foreach (var child in nodePresenter.Children)
            {
                List<INodePresenter> presenters;
                // TODO: properly implement CombineKey
                if (!dictionary.TryGetValue(child.CombineKey, out presenters))
                {
                    presenters = new List<INodePresenter>();
                    dictionary.Add(child.CombineKey, presenters);
                }
                presenters.Add(child);
            }
        }
        return dictionary.Values.Where(x => x.Count == nodePresenters.Count);
    }

    private static bool ShouldConstructViewModel(List<INodePresenter> nodePresenters)
    {
        foreach (var nodePresenter in nodePresenters)
        {
            var member = nodePresenter as MemberNodePresenter;
            var displayAttribute = member?.MemberAttributes.OfType<DisplayAttribute>().FirstOrDefault();
            if (displayAttribute != null && !displayAttribute.Browsable)
                return false;
        }
        return true;
    }
}<|MERGE_RESOLUTION|>--- conflicted
+++ resolved
@@ -1,10 +1,6 @@
 // Copyright (c) .NET Foundation and Contributors (https://dotnetfoundation.org/ & https://stride3d.net) and Silicon Studio Corp. (https://www.siliconstudio.co.jp)
 // Distributed under the MIT license. See the LICENSE.md file in the project root for more information.
 
-<<<<<<< HEAD
-=======
-using Stride.Core.Annotations;
->>>>>>> 8fd8a905
 using Stride.Core.Presentation.Quantum.Presenters;
 
 namespace Stride.Core.Presentation.Quantum.ViewModels;
@@ -23,11 +19,7 @@
         {
             if (ShouldConstructViewModel(child))
             {
-<<<<<<< HEAD
-                Type type = null;
-=======
                 Type? type = null;
->>>>>>> 8fd8a905
                 var typeMatch = true;
                 foreach (var childPresenter in child)
                 {
@@ -47,20 +39,16 @@
                 }
                 if (typeMatch)
                 {
-                    CreateNodeViewModel(owner, parent, child.First().Type, child);
+                    CreateNodeViewModel(owner, parent, child[0].Type, child);
                 }
             }
         }
     }
 
-<<<<<<< HEAD
-=======
-    [NotNull]
->>>>>>> 8fd8a905
-    protected virtual NodeViewModel CreateNodeViewModel(GraphViewModel owner, NodeViewModel parent, Type nodeType, List<INodePresenter> nodePresenters, bool isRootNode = false)
+    protected virtual NodeViewModel CreateNodeViewModel(GraphViewModel owner, NodeViewModel? parent, Type nodeType, List<INodePresenter> nodePresenters, bool isRootNode = false)
     {
         // TODO: properly compute the name
-        var viewModel = new NodeViewModel(owner, parent, nodePresenters.First().Name, nodeType, nodePresenters);
+        var viewModel = new NodeViewModel(owner, parent, nodePresenters[0].Name, nodeType, nodePresenters);
         if (isRootNode)
         {
             owner.RootNode = viewModel;
@@ -69,10 +57,6 @@
         return viewModel;
     }
 
-<<<<<<< HEAD
-=======
-    [NotNull]
->>>>>>> 8fd8a905
     protected virtual IEnumerable<List<INodePresenter>> CombineChildren(List<INodePresenter> nodePresenters)
     {
         var dictionary = new Dictionary<string, List<INodePresenter>>();
@@ -80,11 +64,10 @@
         {
             foreach (var child in nodePresenter.Children)
             {
-                List<INodePresenter> presenters;
                 // TODO: properly implement CombineKey
-                if (!dictionary.TryGetValue(child.CombineKey, out presenters))
+                if (!dictionary.TryGetValue(child.CombineKey, out var presenters))
                 {
-                    presenters = new List<INodePresenter>();
+                    presenters = [];
                     dictionary.Add(child.CombineKey, presenters);
                 }
                 presenters.Add(child);
@@ -99,7 +82,7 @@
         {
             var member = nodePresenter as MemberNodePresenter;
             var displayAttribute = member?.MemberAttributes.OfType<DisplayAttribute>().FirstOrDefault();
-            if (displayAttribute != null && !displayAttribute.Browsable)
+            if (displayAttribute?.Browsable == false)
                 return false;
         }
         return true;
