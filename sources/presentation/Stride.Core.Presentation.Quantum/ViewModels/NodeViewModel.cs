--- conflicted
+++ resolved
@@ -352,11 +352,7 @@
             {
                 currentValue = nodePresenter.Value;
             }
-<<<<<<< HEAD
-            else if (nodePresenter.Value != null && nodePresenter.Factory.IsPrimitiveType(nodePresenter.Value.GetType()))
-=======
             else if (nodePresenter.Factory.IsPrimitiveType(nodePresenter.Value?.GetType() ?? nodePresenter.Type))
->>>>>>> ccd7f914
             {
                 if (!AreValueEqual(currentValue, nodePresenter.Value))
                     return DifferentValues;
