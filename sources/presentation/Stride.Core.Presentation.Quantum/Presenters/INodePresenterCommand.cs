--- conflicted
+++ resolved
@@ -11,11 +11,7 @@
 
     bool CanAttach(INodePresenter nodePresenter);
 
-<<<<<<< HEAD
-    bool CanExecute(IReadOnlyCollection<INodePresenter> nodePresenters, object ?parameter);
-=======
     bool CanExecute(IReadOnlyCollection<INodePresenter> nodePresenters, object? parameter);
->>>>>>> 8fd8a905
 
     Task<object?> PreExecute(IReadOnlyCollection<INodePresenter> nodePresenters, object? parameter);
 
