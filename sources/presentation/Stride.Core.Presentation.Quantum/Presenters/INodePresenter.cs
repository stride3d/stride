--- conflicted
+++ resolved
@@ -34,11 +34,7 @@
 
     NodeIndex Index { get; }
 
-<<<<<<< HEAD
-    ITypeDescriptor Descriptor { get; }
-=======
     ITypeDescriptor? Descriptor { get; }
->>>>>>> 8fd8a905
 
     int? Order { get; set; }
 
@@ -50,15 +46,9 @@
 
     INodePresenterFactory Factory { get; }
 
-<<<<<<< HEAD
-    event EventHandler<ValueChangingEventArgs> ValueChanging;
-
-    event EventHandler<ValueChangedEventArgs> ValueChanged;
-=======
     event EventHandler<ValueChangingEventArgs>? ValueChanging;
 
     event EventHandler<ValueChangedEventArgs>? ValueChanged;
->>>>>>> 8fd8a905
 
     void UpdateValue(object newValue);
 
