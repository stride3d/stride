// Copyright (c) .NET Foundation and Contributors (https://dotnetfoundation.org/ & https://stride3d.net) and Silicon Studio Corp. (https://www.siliconstudio.co.jp)
// Distributed under the MIT license. See the LICENSE.md file in the project root for more information.

using Stride.Core.Reflection;
using Stride.Core.Quantum;

namespace Stride.Core.Presentation.Quantum.Presenters;

public class MemberNodePresenter : NodePresenterBase
{
<<<<<<< HEAD
    public class MemberNodePresenter : NodePresenterBase
    {
        protected readonly IMemberNode Member;
        private readonly List<Attribute> memberAttributes = new();

        public MemberNodePresenter(INodePresenterFactoryInternal factory, IPropertyProviderViewModel? propertyProvider, INodePresenter parent, IMemberNode member)
            : base(factory, propertyProvider, parent)
=======
    protected readonly IMemberNode Member;
    private readonly List<Attribute> memberAttributes = [];

    public MemberNodePresenter(INodePresenterFactoryInternal factory, IPropertyProviderViewModel? propertyProvider, INodePresenter parent, IMemberNode member)
        : base(factory, propertyProvider, parent)
    {
        ArgumentNullException.ThrowIfNull(factory);
        ArgumentNullException.ThrowIfNull(parent);
        Member = member ?? throw new ArgumentNullException(nameof(member));
        Name = member.Name;
        CombineKey = Name;
        DisplayName = Name;
        IsReadOnly = !Member.MemberDescriptor.HasSet;
        memberAttributes.AddRange(TypeDescriptorFactory.Default.AttributeRegistry.GetAttributes(member.MemberDescriptor.MemberInfo));

        member.ValueChanging += OnMemberChanging;
        member.ValueChanged += OnMemberChanged;

        if (member.Target != null)
>>>>>>> 8fd8a905
        {
            member.Target.ItemChanging += OnItemChanging;
            member.Target.ItemChanged += OnItemChanged;
        }
        var displayAttribute = memberAttributes.OfType<DisplayAttribute>().FirstOrDefault();
        Order = displayAttribute?.Order ?? member.MemberDescriptor.Order;

        AttachCommands();
    }

<<<<<<< HEAD
        protected override void Dispose(bool disposing)
        {
            if (disposing)
=======
    protected override void Dispose(bool disposing)
    {
        base.Dispose(disposing);

        if (disposing)
        {
            Member.ValueChanging -= OnMemberChanging;
            Member.ValueChanged -= OnMemberChanged;
            if (Member.Target != null)
>>>>>>> 8fd8a905
            {
                Member.ValueChanging -= OnMemberChanging;
                Member.ValueChanged -= OnMemberChanged;
                if (Member.Target != null)
                {
                    Member.Target.ItemChanging -= OnItemChanging;
                    Member.Target.ItemChanged -= OnItemChanged;
                }
            }
            base.Dispose(disposing);
        }
    }

    public override Type Type => Member.Type;

    public override bool IsEnumerable => Member.Target?.IsEnumerable ?? false;

    public override NodeIndex Index => NodeIndex.Empty;

<<<<<<< HEAD
        public override ITypeDescriptor Descriptor => Member.Descriptor;
=======
    public override ITypeDescriptor Descriptor => Member.Descriptor;
>>>>>>> 8fd8a905

    public override object Value => Member.Retrieve();

<<<<<<< HEAD
        public IMemberDescriptor MemberDescriptor => Member.MemberDescriptor;
=======
    public IMemberDescriptor MemberDescriptor => Member.MemberDescriptor;
>>>>>>> 8fd8a905

    public IReadOnlyList<Attribute> MemberAttributes => memberAttributes;

    protected override IObjectNode ParentingNode => Member.Target;

    public override void UpdateValue(object newValue)
    {
        // Do not update member node presenter value to null if it does not allow null values (related to issue #668).
        // FIXME With the obsoleting of Stride.Core.Annotations.NotNullAttribute, it might become partially broken.
        //       Non-null members are no-longer annotated. 
        //
        //       What are the failing use cases? Should we just check for value types here?
        //       We could also decide to keep (non obsolete) NotNullAttribute just for that purpose.
        //       For now, check for our NotNullAttribute as well as from CodeAnalysis
        if ((newValue == null) && memberAttributes.Any(x => x is Annotations.NotNullAttribute or System.Diagnostics.CodeAnalysis.NotNullAttribute))
            return;

        try
        {
<<<<<<< HEAD
            // Do not update member node presenter value to null if it does not
            // allow null values (related to issue #668)
            if ((newValue == null) && (memberAttributes.Any(x => x is Annotations.NotNullAttribute)))
                return;

            try
            {
                Member.Update(newValue);
            }
            catch (Exception e)
            {
                throw new NodePresenterException("An error occurred while updating the value of the node, see the inner exception for more information.", e);
            }
=======
            Member.Update(newValue);
>>>>>>> 8fd8a905
        }
        catch (Exception e)
        {
            throw new NodePresenterException("An error occurred while updating the value of the node, see the inner exception for more information.", e);
        }
    }

    public override void AddItem(object value)
    {
        if (Member.Target == null || !Member.Target.IsEnumerable)
            throw new NodePresenterException($"{nameof(MemberNodePresenter)}.{nameof(AddItem)} cannot be invoked on members that are not collection.");

        try
        {
            Member.Target.Add(value);
        }
        catch (Exception e)
        {
            throw new NodePresenterException("An error occurred while adding an item to the node, see the inner exception for more information.", e);
        }
    }

    public override void AddItem(object value, NodeIndex index)
    {
        if (Member.Target == null || !Member.Target.IsEnumerable)
            throw new NodePresenterException($"{nameof(MemberNodePresenter)}.{nameof(AddItem)} cannot be invoked on members that are not collection.");

        try
        {
            Member.Target.Add(value, index);
        }
<<<<<<< HEAD

        private void OnMemberChanging(object? sender, MemberNodeChangeEventArgs e)
=======
        catch (Exception e)
>>>>>>> 8fd8a905
        {
            throw new NodePresenterException("An error occurred while adding an item to the node, see the inner exception for more information.", e);
        }
    }

    public override void RemoveItem(object value, NodeIndex index)
    {
        if (Member.Target == null || !Member.Target.IsEnumerable)
            throw new NodePresenterException($"{nameof(MemberNodePresenter)}.{nameof(RemoveItem)} cannot be invoked on members that are not collection.");

<<<<<<< HEAD
        private void OnMemberChanged(object? sender, MemberNodeChangeEventArgs e)
=======
        try
>>>>>>> 8fd8a905
        {
            Member.Target.Remove(value, index);
        }
        catch (Exception e)
        {
            throw new NodePresenterException("An error occurred while removing an item to the node, see the inner exception for more information.", e);
        }
    }

<<<<<<< HEAD
        private void OnItemChanging(object? sender, ItemChangeEventArgs e)
=======
    public override NodeAccessor GetNodeAccessor()
    {
        return new NodeAccessor(Member, NodeIndex.Empty);
    }

    private void OnMemberChanging(object? sender, MemberNodeChangeEventArgs e)
    {
        RaiseValueChanging(Value);
        if (Member.Target != null)
>>>>>>> 8fd8a905
        {
            Member.Target.ItemChanging -= OnItemChanging;
            Member.Target.ItemChanged -= OnItemChanged;
        }
    }

<<<<<<< HEAD
        private void OnItemChanged(object? sender, ItemChangeEventArgs e)
=======
    private void OnMemberChanged(object? sender, MemberNodeChangeEventArgs e)
    {
        Refresh();
        if (Member.Target != null)
>>>>>>> 8fd8a905
        {
            Member.Target.ItemChanging += OnItemChanging;
            Member.Target.ItemChanged += OnItemChanged;
        }
        RaiseValueChanged(Value);
    }

    private void OnItemChanging(object? sender, ItemChangeEventArgs e)
    {
        RaiseValueChanging(Value);
    }

    private void OnItemChanged(object? sender, ItemChangeEventArgs e)
    {
        Refresh();
        RaiseValueChanged(Value);
    }
}<|MERGE_RESOLUTION|>--- conflicted
+++ resolved
@@ -8,15 +8,6 @@
 
 public class MemberNodePresenter : NodePresenterBase
 {
-<<<<<<< HEAD
-    public class MemberNodePresenter : NodePresenterBase
-    {
-        protected readonly IMemberNode Member;
-        private readonly List<Attribute> memberAttributes = new();
-
-        public MemberNodePresenter(INodePresenterFactoryInternal factory, IPropertyProviderViewModel? propertyProvider, INodePresenter parent, IMemberNode member)
-            : base(factory, propertyProvider, parent)
-=======
     protected readonly IMemberNode Member;
     private readonly List<Attribute> memberAttributes = [];
 
@@ -36,7 +27,6 @@
         member.ValueChanged += OnMemberChanged;
 
         if (member.Target != null)
->>>>>>> 8fd8a905
         {
             member.Target.ItemChanging += OnItemChanging;
             member.Target.ItemChanged += OnItemChanged;
@@ -47,11 +37,6 @@
         AttachCommands();
     }
 
-<<<<<<< HEAD
-        protected override void Dispose(bool disposing)
-        {
-            if (disposing)
-=======
     protected override void Dispose(bool disposing)
     {
         base.Dispose(disposing);
@@ -61,18 +46,12 @@
             Member.ValueChanging -= OnMemberChanging;
             Member.ValueChanged -= OnMemberChanged;
             if (Member.Target != null)
->>>>>>> 8fd8a905
             {
-                Member.ValueChanging -= OnMemberChanging;
-                Member.ValueChanged -= OnMemberChanged;
-                if (Member.Target != null)
-                {
-                    Member.Target.ItemChanging -= OnItemChanging;
-                    Member.Target.ItemChanged -= OnItemChanged;
-                }
+                Member.Target.ItemChanging -= OnItemChanging;
+                Member.Target.ItemChanged -= OnItemChanged;
             }
-            base.Dispose(disposing);
         }
+        base.Dispose(disposing);
     }
 
     public override Type Type => Member.Type;
@@ -81,19 +60,11 @@
 
     public override NodeIndex Index => NodeIndex.Empty;
 
-<<<<<<< HEAD
-        public override ITypeDescriptor Descriptor => Member.Descriptor;
-=======
     public override ITypeDescriptor Descriptor => Member.Descriptor;
->>>>>>> 8fd8a905
 
     public override object Value => Member.Retrieve();
 
-<<<<<<< HEAD
-        public IMemberDescriptor MemberDescriptor => Member.MemberDescriptor;
-=======
     public IMemberDescriptor MemberDescriptor => Member.MemberDescriptor;
->>>>>>> 8fd8a905
 
     public IReadOnlyList<Attribute> MemberAttributes => memberAttributes;
 
@@ -113,23 +84,7 @@
 
         try
         {
-<<<<<<< HEAD
-            // Do not update member node presenter value to null if it does not
-            // allow null values (related to issue #668)
-            if ((newValue == null) && (memberAttributes.Any(x => x is Annotations.NotNullAttribute)))
-                return;
-
-            try
-            {
-                Member.Update(newValue);
-            }
-            catch (Exception e)
-            {
-                throw new NodePresenterException("An error occurred while updating the value of the node, see the inner exception for more information.", e);
-            }
-=======
             Member.Update(newValue);
->>>>>>> 8fd8a905
         }
         catch (Exception e)
         {
@@ -139,7 +94,7 @@
 
     public override void AddItem(object value)
     {
-        if (Member.Target == null || !Member.Target.IsEnumerable)
+        if (Member.Target?.IsEnumerable != true)
             throw new NodePresenterException($"{nameof(MemberNodePresenter)}.{nameof(AddItem)} cannot be invoked on members that are not collection.");
 
         try
@@ -154,19 +109,14 @@
 
     public override void AddItem(object value, NodeIndex index)
     {
-        if (Member.Target == null || !Member.Target.IsEnumerable)
+        if (Member.Target?.IsEnumerable != true)
             throw new NodePresenterException($"{nameof(MemberNodePresenter)}.{nameof(AddItem)} cannot be invoked on members that are not collection.");
 
         try
         {
             Member.Target.Add(value, index);
         }
-<<<<<<< HEAD
-
-        private void OnMemberChanging(object? sender, MemberNodeChangeEventArgs e)
-=======
         catch (Exception e)
->>>>>>> 8fd8a905
         {
             throw new NodePresenterException("An error occurred while adding an item to the node, see the inner exception for more information.", e);
         }
@@ -174,14 +124,10 @@
 
     public override void RemoveItem(object value, NodeIndex index)
     {
-        if (Member.Target == null || !Member.Target.IsEnumerable)
+        if (Member.Target?.IsEnumerable != true)
             throw new NodePresenterException($"{nameof(MemberNodePresenter)}.{nameof(RemoveItem)} cannot be invoked on members that are not collection.");
 
-<<<<<<< HEAD
-        private void OnMemberChanged(object? sender, MemberNodeChangeEventArgs e)
-=======
         try
->>>>>>> 8fd8a905
         {
             Member.Target.Remove(value, index);
         }
@@ -191,9 +137,6 @@
         }
     }
 
-<<<<<<< HEAD
-        private void OnItemChanging(object? sender, ItemChangeEventArgs e)
-=======
     public override NodeAccessor GetNodeAccessor()
     {
         return new NodeAccessor(Member, NodeIndex.Empty);
@@ -203,21 +146,16 @@
     {
         RaiseValueChanging(Value);
         if (Member.Target != null)
->>>>>>> 8fd8a905
         {
             Member.Target.ItemChanging -= OnItemChanging;
             Member.Target.ItemChanged -= OnItemChanged;
         }
     }
 
-<<<<<<< HEAD
-        private void OnItemChanged(object? sender, ItemChangeEventArgs e)
-=======
     private void OnMemberChanged(object? sender, MemberNodeChangeEventArgs e)
     {
         Refresh();
         if (Member.Target != null)
->>>>>>> 8fd8a905
         {
             Member.Target.ItemChanging += OnItemChanging;
             Member.Target.ItemChanged += OnItemChanged;
