// Copyright (c) .NET Foundation and Contributors (https://dotnetfoundation.org/ & https://stride3d.net) and Silicon Studio Corp. (https://www.siliconstudio.co.jp)
// Distributed under the MIT license. See the LICENSE.md file in the project root for more information.

using Stride.Core.Reflection;
using Stride.Core.Quantum;

namespace Stride.Core.Presentation.Quantum.Presenters;

public class VirtualNodePresenter : NodePresenterBase
{
    protected NodeAccessor AssociatedNode;
    private readonly Func<object> getter;
    private readonly Action<object> setter;
<<<<<<< HEAD
    private readonly List<Attribute> memberAttributes = new();
    private bool updatingValue;

    public VirtualNodePresenter(INodePresenterFactoryInternal factory, IPropertyProviderViewModel? propertyProvider, INodePresenter parent, string name,  Type type, int? order, Func<object> getter, Action<object> setter)
        : base(factory, propertyProvider, parent)
    {
=======
    private readonly List<Attribute> memberAttributes = [];
    private bool updatingValue;

    public VirtualNodePresenter(INodePresenterFactoryInternal factory, IPropertyProviderViewModel propertyProvider, INodePresenter parent, string name, Type type, int? order, Func<object> getter, Action<object> setter)
        : base(factory, propertyProvider, parent)
    {
        ArgumentNullException.ThrowIfNull(factory);
        ArgumentNullException.ThrowIfNull(parent);
        ArgumentNullException.ThrowIfNull(getter);
>>>>>>> 8fd8a905
        this.getter = getter;
        this.setter = setter;
        Name = name;
        CombineKey = Name;
        DisplayName = Name;
        Type = type;
        Order = order;
        Descriptor = TypeDescriptorFactory.Default.Find(type);

        AttachCommands();
    }

    public override Type Type { get; }

    public override bool IsEnumerable => false;

    public override NodeIndex Index => AssociatedNode.Node != null ? AssociatedNode.Index : NodeIndex.Empty;

    public override ITypeDescriptor Descriptor { get; }

    public override object Value => getter();

    public IReadOnlyList<Attribute> MemberAttributes => memberAttributes;

    protected override IObjectNode? ParentingNode => null;

    /// <summary>
    /// Registers an <see cref="IGraphNode"/> object to this virtual node so when the node vakye is modified, it will raise the
    /// <see cref="NodePresenterBase.ValueChanging"/> and <see cref="NodePresenterBase.ValueChanged"/> events.
    /// </summary>
    /// <param name="associatedNodeAccessor">An accessor to the node to register.</param>
    /// <remarks>Events subscriptions are cleaned when this virtual node is disposed.</remarks>
    public virtual void RegisterAssociatedNode(NodeAccessor associatedNodeAccessor)
    {
        if (AssociatedNode.Node != null)
            throw new InvalidOperationException("A content has already been registered to this virtual node");

        AssociatedNode = associatedNodeAccessor;
        if (AssociatedNode.Node is IMemberNode memberNode)
        {
            memberNode.ValueChanging += AssociatedNodeChanging;
            memberNode.ValueChanged += AssociatedNodeChanged;
        }
        if (AssociatedNode.Node is IObjectNode objectNode)
        {
            objectNode.ItemChanging += AssociatedNodeChanging;
            objectNode.ItemChanged += AssociatedNodeChanged;
        }
    }

    /// <inheritdoc/>
    protected override void Dispose(bool disposing)
    {
        if (disposing)
        {
            if (AssociatedNode.Node is IMemberNode memberNode)
            {
                memberNode.ValueChanging -= AssociatedNodeChanging;
                memberNode.ValueChanged -= AssociatedNodeChanged;
            }
            if (AssociatedNode.Node is IObjectNode objectNode)
            {
                objectNode.ItemChanging -= AssociatedNodeChanging;
                objectNode.ItemChanged -= AssociatedNodeChanged;
            }
        }
        base.Dispose(disposing);
    }

    /// <inheritdoc/>
    public override void UpdateValue(object newValue)
    {
        try
        {
            var oldValue = getter();
            var changeType = Index == NodeIndex.Empty ? ContentChangeType.ValueChange : ContentChangeType.CollectionUpdate;
            RaiseNodeChanging(newValue, changeType, Index);
            updatingValue = true;
            setter(newValue);
            updatingValue = false;
            RaiseNodeChanged(oldValue, changeType, Index);
        }
        catch (Exception e)
        {
            throw new NodePresenterException("An error occurred while updating the value of the node, see the inner exception for more information.", e);
        }
        finally
        {
            // Note: not sure it is worth doing this in finally block. Currently if we have an exception here we're already screwed.
            updatingValue = false;
        }
    }

    /// <inheritdoc/>
    public override void AddItem(object value)
    {
        throw new NodePresenterException($"{nameof(AddItem)} cannot be used on a {nameof(VirtualNodePresenter)}.");
    }

    /// <inheritdoc/>
    public override void AddItem(object value, NodeIndex index)
    {
        throw new NodePresenterException($"{nameof(AddItem)} cannot be used on a {nameof(VirtualNodePresenter)}.");
    }

    /// <inheritdoc/>
    public override void RemoveItem(object value, NodeIndex index)
    {
        throw new NodePresenterException($"{nameof(RemoveItem)} cannot be used on a {nameof(VirtualNodePresenter)}.");
    }

    /// <inheritdoc/>
    public override NodeAccessor GetNodeAccessor()
    {
        return AssociatedNode;
    }

    private void AssociatedNodeChanging(object? sender, INodeChangeEventArgs e)
    {
        RaiseNodeChanging(e.NewValue, e.ChangeType, (e as ItemChangeEventArgs)?.Index ?? NodeIndex.Empty);
    }

    private void AssociatedNodeChanged(object? sender, INodeChangeEventArgs e)
    {
        RaiseNodeChanged(e.OldValue, e.ChangeType, (e as ItemChangeEventArgs)?.Index ?? NodeIndex.Empty);
    }

<<<<<<< HEAD
    private void RaiseNodeChanging(object newValue, ContentChangeType changeType, NodeIndex index)
=======
    private void RaiseNodeChanging(object? newValue, ContentChangeType changeType, NodeIndex index)
>>>>>>> 8fd8a905
    {
        if (ShouldRaiseEvent(changeType, index))
        {
            RaiseValueChanging(newValue);
        }
    }

<<<<<<< HEAD
    private void RaiseNodeChanged(object oldValue, ContentChangeType changeType, NodeIndex index)
=======
    private void RaiseNodeChanged(object? oldValue, ContentChangeType changeType, NodeIndex index)
>>>>>>> 8fd8a905
    {
        if (ShouldRaiseEvent(changeType, index))
        {
            RaiseValueChanged(oldValue);
        }
    }

    private bool ShouldRaiseEvent(ContentChangeType changeType, NodeIndex index)
    {
        if (updatingValue)
            return false;

        if (AssociatedNode.Node == null || AssociatedNode.Index == NodeIndex.Empty)
            return true;

        return index != NodeIndex.Empty && ItemNodePresenter.IsValidChange(changeType, index, Index);
    }
}<|MERGE_RESOLUTION|>--- conflicted
+++ resolved
@@ -11,24 +11,15 @@
     protected NodeAccessor AssociatedNode;
     private readonly Func<object> getter;
     private readonly Action<object> setter;
-<<<<<<< HEAD
-    private readonly List<Attribute> memberAttributes = new();
-    private bool updatingValue;
-
-    public VirtualNodePresenter(INodePresenterFactoryInternal factory, IPropertyProviderViewModel? propertyProvider, INodePresenter parent, string name,  Type type, int? order, Func<object> getter, Action<object> setter)
-        : base(factory, propertyProvider, parent)
-    {
-=======
     private readonly List<Attribute> memberAttributes = [];
     private bool updatingValue;
 
-    public VirtualNodePresenter(INodePresenterFactoryInternal factory, IPropertyProviderViewModel propertyProvider, INodePresenter parent, string name, Type type, int? order, Func<object> getter, Action<object> setter)
+    public VirtualNodePresenter(INodePresenterFactoryInternal factory, IPropertyProviderViewModel? propertyProvider, INodePresenter parent, string name, Type type, int? order, Func<object> getter, Action<object> setter)
         : base(factory, propertyProvider, parent)
     {
         ArgumentNullException.ThrowIfNull(factory);
         ArgumentNullException.ThrowIfNull(parent);
         ArgumentNullException.ThrowIfNull(getter);
->>>>>>> 8fd8a905
         this.getter = getter;
         this.setter = setter;
         Name = name;
@@ -156,11 +147,7 @@
         RaiseNodeChanged(e.OldValue, e.ChangeType, (e as ItemChangeEventArgs)?.Index ?? NodeIndex.Empty);
     }
 
-<<<<<<< HEAD
-    private void RaiseNodeChanging(object newValue, ContentChangeType changeType, NodeIndex index)
-=======
     private void RaiseNodeChanging(object? newValue, ContentChangeType changeType, NodeIndex index)
->>>>>>> 8fd8a905
     {
         if (ShouldRaiseEvent(changeType, index))
         {
@@ -168,11 +155,7 @@
         }
     }
 
-<<<<<<< HEAD
-    private void RaiseNodeChanged(object oldValue, ContentChangeType changeType, NodeIndex index)
-=======
     private void RaiseNodeChanged(object? oldValue, ContentChangeType changeType, NodeIndex index)
->>>>>>> 8fd8a905
     {
         if (ShouldRaiseEvent(changeType, index))
         {
