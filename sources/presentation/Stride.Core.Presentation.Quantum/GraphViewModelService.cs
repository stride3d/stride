// Copyright (c) .NET Foundation and Contributors (https://dotnetfoundation.org/ & https://stride3d.net) and Silicon Studio Corp. (https://www.siliconstudio.co.jp)
// Distributed under the MIT license. See the LICENSE.md file in the project root for more information.

using Stride.Core.Presentation.Quantum.Presenters;
using Stride.Core.Presentation.Quantum.ViewModels;
using Stride.Core.Quantum;

namespace Stride.Core.Presentation.Quantum;

/// <summary>
/// A class that provides various services to <see cref="GraphViewModel"/> objects
/// </summary>
public class GraphViewModelService
{
    /// <summary>
    /// Initializes a new instance of the <see cref="GraphViewModelService"/> class.
    /// </summary>
    public GraphViewModelService(NodeContainer nodeContainer)
    {
<<<<<<< HEAD
=======
        ArgumentNullException.ThrowIfNull(nodeContainer);
>>>>>>> 8fd8a905
        NodePresenterFactory = new NodePresenterFactory(nodeContainer.NodeBuilder, AvailableCommands, AvailableUpdaters);
        NodeViewModelFactory = new NodeViewModelFactory();
    }

    public INodePresenterFactory NodePresenterFactory { get; set; }

<<<<<<< HEAD
    public INodeViewModelFactory NodeViewModelFactory { get; set; }

    public List<INodePresenterCommand> AvailableCommands { get; } = new List<INodePresenterCommand>();

    public List<INodePresenterUpdater> AvailableUpdaters { get; } = new List<INodePresenterUpdater>();
=======
    public NodeViewModelFactory NodeViewModelFactory { get; set; }

    public List<INodePresenterCommand> AvailableCommands { get; } = [];

    public List<INodePresenterUpdater> AvailableUpdaters { get; } = [];
>>>>>>> 8fd8a905
}<|MERGE_RESOLUTION|>--- conflicted
+++ resolved
@@ -17,27 +17,16 @@
     /// </summary>
     public GraphViewModelService(NodeContainer nodeContainer)
     {
-<<<<<<< HEAD
-=======
         ArgumentNullException.ThrowIfNull(nodeContainer);
->>>>>>> 8fd8a905
         NodePresenterFactory = new NodePresenterFactory(nodeContainer.NodeBuilder, AvailableCommands, AvailableUpdaters);
         NodeViewModelFactory = new NodeViewModelFactory();
     }
 
     public INodePresenterFactory NodePresenterFactory { get; set; }
 
-<<<<<<< HEAD
     public INodeViewModelFactory NodeViewModelFactory { get; set; }
-
-    public List<INodePresenterCommand> AvailableCommands { get; } = new List<INodePresenterCommand>();
-
-    public List<INodePresenterUpdater> AvailableUpdaters { get; } = new List<INodePresenterUpdater>();
-=======
-    public NodeViewModelFactory NodeViewModelFactory { get; set; }
 
     public List<INodePresenterCommand> AvailableCommands { get; } = [];
 
     public List<INodePresenterUpdater> AvailableUpdaters { get; } = [];
->>>>>>> 8fd8a905
 }