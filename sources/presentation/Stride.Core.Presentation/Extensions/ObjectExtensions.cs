// Copyright (c) .NET Foundation and Contributors (https://dotnetfoundation.org/ & https://stride3d.net) and Silicon Studio Corp. (https://www.siliconstudio.co.jp)
// Distributed under the MIT license. See the LICENSE.md file in the project root for more information.

<<<<<<< HEAD
using System.Reflection.Emit;
using System.Reflection;

namespace Stride.Core.Presentation.Extensions;

=======
using System.Reflection;
using System.Reflection.Emit;

namespace Stride.Core.Presentation.Extensions;

>>>>>>> cd8e17fd
public static class ObjectExtensions
{
    private static readonly Dictionary<Type, Delegate> CachedMemberwiseCloneMethods = [];

    public static object MemberwiseClone(this object instance)
    {
        ArgumentNullException.ThrowIfNull(instance);

        var instanceType = instance.GetType();

        if (CachedMemberwiseCloneMethods.TryGetValue(instanceType, out var method) == false)
        {
            var dynamicMethod = GenerateDynamicMethod(instanceType);

            var methodType = typeof(Func<,>).MakeGenericType(instanceType, instanceType);
            method = dynamicMethod.CreateDelegate(methodType);

            CachedMemberwiseCloneMethods.Add(instanceType, method);
        }

        return method.DynamicInvoke(instance);
    }

    public static T MemberwiseClone<T>(this T instance)
    {
        ArgumentNullException.ThrowIfNull(instance);


        var instanceType = typeof(T);

        if (CachedMemberwiseCloneMethods.TryGetValue(instanceType, out var method) == false)
        {
            var dynamicMethod = GenerateDynamicMethod(instanceType);

            method = dynamicMethod.CreateDelegate(typeof(Func<T, T>));

            CachedMemberwiseCloneMethods.Add(typeof(T), method);
        }

        return ((Func<T, T>)method)(instance);
    }

    private static DynamicMethod GenerateDynamicMethod(Type instanceType)
    {
        var dymMethod = new DynamicMethod("DynamicCloneMethod", instanceType, [instanceType], true);

        var generator = dymMethod.GetILGenerator();

        generator.DeclareLocal(instanceType);

        var isValueType = instanceType.IsValueType;

        if (isValueType)
        {
            generator.Emit(OpCodes.Ldloca, 0);
            generator.Emit(OpCodes.Initobj, instanceType);
        }
        else
        {
            var constructorInfo = instanceType.GetConstructor(Array.Empty<Type>());
            generator.Emit(OpCodes.Newobj, constructorInfo);
            generator.Emit(OpCodes.Stloc_0);
        }

        foreach (var field in instanceType.GetFields(BindingFlags.Instance | BindingFlags.Public | BindingFlags.NonPublic))
        {
            // Load the new object on the eval stack... (currently 1 item on eval stack)
            if (isValueType)
                generator.Emit(OpCodes.Ldloca, 0);
            else
                generator.Emit(OpCodes.Ldloc_0);
            // Load initial object (parameter)          (currently 2 items on eval stack)
            generator.Emit(OpCodes.Ldarg_0);
            // Replace value by field value             (still currently 2 items on eval stack)
            generator.Emit(OpCodes.Ldfld, field);
            // Store the value of the top on the eval stack into the object underneath that value on the value stack.
            //  (0 items on eval stack)
            generator.Emit(OpCodes.Stfld, field);
        }

        // Load new constructed obj on eval stack -> 1 item on stack
        generator.Emit(OpCodes.Ldloc_0);
        // Return constructed object.   --> 0 items on stack
        generator.Emit(OpCodes.Ret);

        return dymMethod;
    }
}<|MERGE_RESOLUTION|>--- conflicted
+++ resolved
@@ -1,19 +1,11 @@
 // Copyright (c) .NET Foundation and Contributors (https://dotnetfoundation.org/ & https://stride3d.net) and Silicon Studio Corp. (https://www.siliconstudio.co.jp)
 // Distributed under the MIT license. See the LICENSE.md file in the project root for more information.
 
-<<<<<<< HEAD
-using System.Reflection.Emit;
-using System.Reflection;
-
-namespace Stride.Core.Presentation.Extensions;
-
-=======
 using System.Reflection;
 using System.Reflection.Emit;
 
 namespace Stride.Core.Presentation.Extensions;
 
->>>>>>> cd8e17fd
 public static class ObjectExtensions
 {
     private static readonly Dictionary<Type, Delegate> CachedMemberwiseCloneMethods = [];
