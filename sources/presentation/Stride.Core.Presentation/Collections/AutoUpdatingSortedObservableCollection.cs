--- conflicted
+++ resolved
@@ -68,17 +68,10 @@
         : base(comparison)
     {
         ArgumentNullException.ThrowIfNull(propertyName);
-<<<<<<< HEAD
 
         RegisterPropertyNames(propertyName, otherPropertyNames);
     }
 
-=======
-
-        RegisterPropertyNames(propertyName, otherPropertyNames);
-    }
-
->>>>>>> cd8e17fd
     /// <summary>
     /// Initializes a new instance of the <see cref="AutoUpdatingSortedObservableCollection{T}"/> class with a comparer.
     /// </summary>
@@ -121,7 +114,6 @@
             throw new InvalidOperationException("Multiple items in the collection are changing concurrently.");
 
         ++changeCount;
-<<<<<<< HEAD
 
         ChangingItem = item;
         ChangingIndex = GetIndex(item, false);
@@ -139,25 +131,6 @@
         if (ChangingItem is not null && AddedItem is not null)
             throw new InvalidOperationException("PropertyChanged is invoked without PropertyChanging, or multiple items in the collection are changing concurrently.");
 
-=======
-
-        ChangingItem = item;
-        ChangingIndex = GetIndex(item, false);
-        AddedItem = null;
-    }
-
-    protected virtual void ItemPropertyChanged(object? sender, PropertyChangedEventArgs e)
-    {
-        if (propertyNames is not null && !propertyNames.Contains(e.PropertyName))
-            return;
-
-        var item = (T)sender;
-
-        // An object has been added while a property of an existing object has been modified
-        if (ChangingItem is not null && AddedItem is not null)
-            throw new InvalidOperationException("PropertyChanged is invoked without PropertyChanging, or multiple items in the collection are changing concurrently.");
-
->>>>>>> cd8e17fd
         // The object has been added to the collection during the property change, so it was not preregistered by the ItemPropertyChanging event
         if (ChangingItem is null && AddedItem is not null)
         {
@@ -185,17 +158,11 @@
                         --newIndex;
 
                     ObservableCollectionMoveItem(ChangingIndex, newIndex);
-<<<<<<< HEAD
                 }
                 else
+                {
                     ChangingIndex = GetIndex(item, false);
-=======
-                }
-                else
-                {
-                    ChangingIndex = GetIndex(item, false);
-                }
->>>>>>> cd8e17fd
+                }
             }
             ChangingItem = null;
         }
@@ -211,19 +178,13 @@
 
             int comp = DefaultCompareFunc(this[imid], item);
             if (comp < 0)
-<<<<<<< HEAD
+            {
                 imin = imid + 1;
+            }
             else if (comp > 0)
+            {
                 imax = imid - 1;
-=======
-            {
-                imin = imid + 1;
-            }
-            else if (comp > 0)
-            {
-                imax = imid - 1;
-            }
->>>>>>> cd8e17fd
+            }
             else
             {
                 bool found = true;
