--- conflicted
+++ resolved
@@ -6,11 +6,7 @@
 namespace Stride.Core.Presentation.Windows;
 
 /// <summary>
-<<<<<<< HEAD
-/// Represents a button in a <see cref="MessageDialogBase"/>.
-=======
 /// Represents a button in a dialog window.
->>>>>>> cd8e17fd
 /// </summary>
 public sealed class DialogButtonInfo : ViewModelBase
 {
