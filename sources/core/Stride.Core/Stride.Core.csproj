--- conflicted
+++ resolved
@@ -20,11 +20,7 @@
   <ItemGroup>
     <PackageReference Include="ServiceWire" Version="5.3.4" />
     <PackageReference Include="System.ValueTuple" Version="4.5.0" />
-<<<<<<< HEAD
 	<PackageReference Include="Microsoft.NETCore.Platforms" Version="6.0.2" />
-=======
-    <PackageReference Include="Microsoft.NETCore.Platforms" Version="6.0.2" />
->>>>>>> 50831bed
   </ItemGroup>
   
   <ItemGroup>
@@ -36,15 +32,9 @@
     <None Include="build\**\*.targets" PackagePath="buildTransitive\" Pack="true" />
     <None Include="build\**\*.props" PackagePath="buildTransitive\" Pack="true" />
     <None Include="..\..\..\deps\AssemblyProcessor\**\*.*" Exclude="..\..\..\deps\AssemblyProcessor\.gitignore" PackagePath="tools\AssemblyProcessor\" Pack="true" />
-<<<<<<< HEAD
 	<!-- The following line packages up the analyzer into Stride.Core - this way it will be transiently invoked in packages that depend on Stride.Core -->
     <!-- You need to rebuild this project if the file changes (VS caches it somewhere) -->
     <None Include="$(MSBuildThisFileDirectory)\..\Stride.Core.StrideDiagnostics\bin\$(Configuration)\netstandard2.0\Stride.Core.StrideDiagnostics.dll" Pack="true" PackagePath="analyzers/dotnet/cs" Visible="false" />
-=======
-    <!-- The following line packages up the analyzer into Stride.Core - this way it will be transiently invoked in packages that depend on Stride.Core -->
-    <!-- You need to rebuild this project if the file changes (VS caches it somewhere) -->
-    <None Include="$(MSBuildThisFileDirectory)\..\Stride.Core.DiagnosticsServices\bin\$(Configuration)\netstandard2.0\Stride.Core.DiagnosticsServices.dll" Pack="true" PackagePath="analyzers/dotnet/cs" Visible="false" />
->>>>>>> 50831bed
   </ItemGroup>
   
   <ItemGroup>
