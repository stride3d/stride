// Copyright (c) .NET Foundation and Contributors (https://dotnetfoundation.org/ & https://stride3d.net) and Silicon Studio Corp. (https://www.siliconstudio.co.jp)
// Distributed under the MIT license. See the LICENSE.md file in the project root for more information.

using Xunit;
using Stride.Core.IO;
using System;

namespace Stride.Core.Design.Tests;

// TODO: Tests in this class should be migrated to the new testUPath class where we do one test method per UFile method/property
public class TestUPathOld
{
    [Fact]
    public void TestNormalize()
    {
        var text = UPath.Normalize("test.txt", out var driveSpan, out var dirSpan, out var nameSpan, out var error);
        Assert.Null(error);
        Assert.NotNull(text);
        Assert.Equal("test.txt", text.ToString());
        Assert.False(driveSpan.IsValid);
        Assert.True(dirSpan.IsValid);
        Assert.False(nameSpan.IsValid);
        Assert.Equal(new StringSpan(0, 8), dirSpan);

        text = UPath.Normalize("a", out driveSpan, out dirSpan, out nameSpan, out error);
        Assert.Null(error);
        Assert.NotNull(text);
        Assert.Equal("a", text.ToString());
        Assert.False(driveSpan.IsValid);
        Assert.True(dirSpan.IsValid);
        Assert.False(nameSpan.IsValid);
        Assert.Equal(new StringSpan(0, 1), dirSpan);

        text = UPath.Normalize("a/b", out driveSpan, out dirSpan, out nameSpan, out error);
        Assert.Null(error);
        Assert.NotNull(text);
        Assert.Equal("a/b", text.ToString());
        Assert.False(driveSpan.IsValid);
        Assert.True(dirSpan.IsValid);
        Assert.True(nameSpan.IsValid);
        Assert.Equal(new StringSpan(0, 2), dirSpan);
        Assert.Equal(new StringSpan(2, 1), nameSpan);

        // Test leading '..'
        text = UPath.Normalize("../a/b/c", out driveSpan, out dirSpan, out nameSpan, out error);
        Assert.Null(error);
        Assert.NotNull(text);
        Assert.Equal("../a/b/c", text.ToString());
        Assert.False(driveSpan.IsValid);
        Assert.True(dirSpan.IsValid);
        Assert.True(nameSpan.IsValid);
        Assert.Equal(new StringSpan(0, 7), dirSpan);
        Assert.Equal(new StringSpan(7, 1), nameSpan);

        // Test leading '..'
        text = UPath.Normalize("../a", out driveSpan, out dirSpan, out nameSpan, out error);
        Assert.Null(error);
        Assert.NotNull(text);
        Assert.Equal("../a", text.ToString());
        Assert.False(driveSpan.IsValid);
        Assert.True(dirSpan.IsValid);
        Assert.True(nameSpan.IsValid);
        Assert.Equal(new StringSpan(0, 3), dirSpan);
        Assert.Equal(new StringSpan(3, 1), nameSpan);

        // Test leading '..'
        text = UPath.Normalize("../../a", out driveSpan, out dirSpan, out nameSpan, out error);
        Assert.Null(error);
        Assert.NotNull(text);
        Assert.Equal("../../a", text.ToString());
        Assert.False(driveSpan.IsValid);
        Assert.True(dirSpan.IsValid);
        Assert.True(nameSpan.IsValid);
        Assert.Equal(new StringSpan(0, 6), dirSpan);
        Assert.Equal(new StringSpan(6, 1), nameSpan);

        // Test between '..'
        text = UPath.Normalize("a/../b/c", out driveSpan, out dirSpan, out nameSpan, out error);
        Assert.Null(error);
        Assert.NotNull(text);
        Assert.Equal("b/c", text.ToString());
        Assert.False(driveSpan.IsValid);
        Assert.True(dirSpan.IsValid);
        Assert.True(nameSpan.IsValid);
        Assert.Equal(new StringSpan(0, 2), dirSpan);
        Assert.Equal(new StringSpan(2, 1), nameSpan);

        // Test between '..'
        text = UPath.Normalize("a/b/../c", out driveSpan, out dirSpan, out nameSpan, out error);
        Assert.Null(error);
        Assert.NotNull(text);
        Assert.Equal("a/c", text.ToString());
        Assert.False(driveSpan.IsValid);
        Assert.True(dirSpan.IsValid);
        Assert.True(nameSpan.IsValid);
        Assert.Equal(new StringSpan(0, 2), dirSpan);
        Assert.Equal(new StringSpan(2, 1), nameSpan);

        // Test double '..'
        text = UPath.Normalize("a/../../c", out driveSpan, out dirSpan, out nameSpan, out error);
        Assert.Null(error);
        Assert.NotNull(text);
        Assert.Equal("../c", text.ToString());
        Assert.False(driveSpan.IsValid);
        Assert.True(dirSpan.IsValid);
        Assert.True(nameSpan.IsValid);
        Assert.Equal(new StringSpan(0, 3), dirSpan);
        Assert.Equal(new StringSpan(3, 1), nameSpan);

        // Test double '..' and trailing '..'
        text = UPath.Normalize("a/../../c/..", out driveSpan, out dirSpan, out nameSpan, out error);
        Assert.Null(error);
        Assert.NotNull(text);
        Assert.Equal("..", text.ToString());
        Assert.False(driveSpan.IsValid);
        Assert.True(dirSpan.IsValid);
        Assert.False(nameSpan.IsValid);
        Assert.Equal(new StringSpan(0, 2), dirSpan);

        // Test double '..' and trailing '..'
        text = UPath.Normalize("a/../../c/../..", out driveSpan, out dirSpan, out nameSpan, out error);
        Assert.Null(error);
        Assert.NotNull(text);
        Assert.Equal("../..", text.ToString());
        Assert.False(driveSpan.IsValid);
        Assert.True(dirSpan.IsValid);
        Assert.False(nameSpan.IsValid);
        Assert.Equal(new StringSpan(0, 5), dirSpan);

        // Test trailing '..'
        text = UPath.Normalize("a/b/c/..", out driveSpan, out dirSpan, out nameSpan, out error);
        Assert.Null(error);
        Assert.NotNull(text);
        Assert.Equal("a/b", text.ToString());
        Assert.False(driveSpan.IsValid);
        Assert.True(dirSpan.IsValid);
        Assert.True(nameSpan.IsValid);
        Assert.Equal(new StringSpan(0, 2), dirSpan);
        Assert.Equal(new StringSpan(2, 1), nameSpan);

        // Test trailing '..' and trailing '/'
        text = UPath.Normalize("a/b/c/../", out driveSpan, out dirSpan, out nameSpan, out error);
        Assert.Null(error);
        Assert.NotNull(text);
        Assert.Equal("a/b", text.ToString());
        Assert.False(driveSpan.IsValid);
        Assert.True(dirSpan.IsValid);
        Assert.True(nameSpan.IsValid);
        Assert.Equal(new StringSpan(0, 2), dirSpan);
        Assert.Equal(new StringSpan(2, 1), nameSpan);

        // Test root '.'
        text = UPath.Normalize(".", out driveSpan, out dirSpan, out nameSpan, out error);
        Assert.Null(error);
        Assert.NotNull(text);
        Assert.Equal(".", text.ToString());
        Assert.False(driveSpan.IsValid);
        Assert.True(dirSpan.IsValid);
        Assert.False(nameSpan.IsValid);

        // Test root '.'
        text = UPath.Normalize("././.", out driveSpan, out dirSpan, out nameSpan, out error);
        Assert.Null(error);
        Assert.NotNull(text);
        Assert.Equal(".", text.ToString());
        Assert.False(driveSpan.IsValid);
        Assert.True(dirSpan.IsValid);
        Assert.False(nameSpan.IsValid);

        // Test root '.'
        text = UPath.Normalize("a/././b", out driveSpan, out dirSpan, out nameSpan, out error);
        Assert.Null(error);
        Assert.NotNull(text);
        Assert.Equal("a/b", text.ToString());
        Assert.False(driveSpan.IsValid);
        Assert.True(dirSpan.IsValid);
        Assert.True(nameSpan.IsValid);
        Assert.Equal(new StringSpan(0, 2), dirSpan);
        Assert.Equal(new StringSpan(2, 1), nameSpan);

        // Test leading '.'
        text = UPath.Normalize("././a/b", out driveSpan, out dirSpan, out nameSpan, out error);
        Assert.Null(error);
        Assert.NotNull(text);
        Assert.Equal("a/b", text.ToString());
        Assert.False(driveSpan.IsValid);
        Assert.True(dirSpan.IsValid);
        Assert.True(nameSpan.IsValid);
        Assert.Equal(new StringSpan(0, 2), dirSpan);
        Assert.Equal(new StringSpan(2, 1), nameSpan);

        // Test trailing '.'
        text = UPath.Normalize("a/b/./.", out driveSpan, out dirSpan, out nameSpan, out error);
        Assert.Null(error);
        Assert.NotNull(text);
        Assert.Equal("a/b", text.ToString());
        Assert.False(driveSpan.IsValid);
        Assert.True(dirSpan.IsValid);
        Assert.True(nameSpan.IsValid);
        Assert.Equal(new StringSpan(0, 2), dirSpan);
        Assert.Equal(new StringSpan(2, 1), nameSpan);

        // Test trailing '.'
        text = UPath.Normalize("a/b/././", out driveSpan, out dirSpan, out nameSpan, out error);
        Assert.Null(error);
        Assert.NotNull(text);
        Assert.Equal("a/b", text.ToString());
        Assert.False(driveSpan.IsValid);
        Assert.True(dirSpan.IsValid);
        Assert.True(nameSpan.IsValid);
        Assert.Equal(new StringSpan(0, 2), dirSpan);
        Assert.Equal(new StringSpan(2, 1), nameSpan);

        // Test duplicate '/'
        text = UPath.Normalize("a////b/c", out driveSpan, out dirSpan, out nameSpan, out error);
        Assert.Null(error);
        Assert.NotNull(text);
        Assert.Equal("a/b/c", text.ToString());
        Assert.False(driveSpan.IsValid);
        Assert.True(dirSpan.IsValid);
        Assert.True(nameSpan.IsValid);
        Assert.Equal(new StringSpan(0, 4), dirSpan);
        Assert.Equal(new StringSpan(4, 1), nameSpan);

        // Test backslash '\'
        text = UPath.Normalize(@"\a\b\c", out driveSpan, out dirSpan, out nameSpan, out error);
        Assert.Null(error);
        Assert.NotNull(text);
        Assert.Equal("/a/b/c", text.ToString());
        Assert.False(driveSpan.IsValid);
        Assert.True(dirSpan.IsValid);
        Assert.True(nameSpan.IsValid);
        Assert.Equal(new StringSpan(0, 5), dirSpan);
        Assert.Equal(new StringSpan(5, 1), nameSpan);

        // Test leading multiple '/'
        text = UPath.Normalize("////a/b/c", out driveSpan, out dirSpan, out nameSpan, out error);
        Assert.Null(error);
        Assert.NotNull(text);
        Assert.Equal("/a/b/c", text.ToString());
        Assert.False(driveSpan.IsValid);
        Assert.True(dirSpan.IsValid);
        Assert.True(nameSpan.IsValid);
        Assert.Equal(new StringSpan(0, 5), dirSpan);
        Assert.Equal(new StringSpan(5, 1), nameSpan);

        // Test Trailing multiple '/'
        text = UPath.Normalize("a/b/c////", out driveSpan, out dirSpan, out nameSpan, out error);
        Assert.Null(error);
        Assert.NotNull(text);
        Assert.Equal("a/b/c", text.ToString());
        Assert.False(driveSpan.IsValid);
        Assert.True(dirSpan.IsValid);
        Assert.True(nameSpan.IsValid);
        Assert.Equal(new StringSpan(0, 4), dirSpan);
        Assert.Equal(new StringSpan(4, 1), nameSpan);

        // Test multiple '/'
        text = UPath.Normalize("////", out driveSpan, out dirSpan, out nameSpan, out error);
        Assert.Null(error);
        Assert.NotNull(text);
        Assert.Equal("/", text.ToString());
        Assert.False(driveSpan.IsValid);
        Assert.True(dirSpan.IsValid);
        Assert.False(nameSpan.IsValid);
        Assert.Equal(new StringSpan(0, 1), dirSpan);

        // Test rooted path '/a/b'
        text = UPath.Normalize("/a/b", out driveSpan, out dirSpan, out nameSpan, out error);
        Assert.Null(error);
        Assert.NotNull(text);
        Assert.Equal("/a/b", text.ToString());
        Assert.False(driveSpan.IsValid);
        Assert.True(dirSpan.IsValid);
        Assert.True(nameSpan.IsValid);
        Assert.Equal(new StringSpan(0, 3), dirSpan);
        Assert.Equal(new StringSpan(3, 1), nameSpan);

        // Test drive standard
        text = UPath.Normalize("C:/a/b/c", out driveSpan, out dirSpan, out nameSpan, out error);
        Assert.Null(error);
        Assert.NotNull(text);
        Assert.Equal("C:/a/b/c", text.ToString());
        Assert.True(driveSpan.IsValid);
        Assert.True(dirSpan.IsValid);
        Assert.True(nameSpan.IsValid);
        Assert.Equal(new StringSpan(0, 2), driveSpan);
        Assert.Equal(new StringSpan(2, 5), dirSpan);
        Assert.Equal(new StringSpan(7, 1), nameSpan);

        // Test drive backslash invalid
        UPath.Normalize("C:..", out driveSpan, out dirSpan, out nameSpan, out error);
        Assert.NotNull(error);
        Assert.False(driveSpan.IsValid);
        Assert.False(dirSpan.IsValid);
        Assert.False(nameSpan.IsValid);

        // Test drive backslash invalid
        UPath.Normalize("C:/..", out driveSpan, out dirSpan, out nameSpan, out error);
        Assert.Null(error);
        Assert.True(driveSpan.IsValid);
        Assert.True(dirSpan.IsValid);
        Assert.False(nameSpan.IsValid);

        // Test drive backslash invalid
        UPath.Normalize("C:/../", out driveSpan, out dirSpan, out nameSpan, out error);
        Assert.Null(error);
        Assert.True(driveSpan.IsValid);
        Assert.True(dirSpan.IsValid);
        Assert.False(nameSpan.IsValid);

        // Test drive backslash invalid
        UPath.Normalize("C:/../..", out driveSpan, out dirSpan, out nameSpan, out error);
        Assert.Null(error);
        Assert.True(driveSpan.IsValid);
        Assert.True(dirSpan.IsValid);
        Assert.False(nameSpan.IsValid);

        // Test drive start ':' is invalid
        UPath.Normalize(":a/b/c", out driveSpan, out dirSpan, out nameSpan, out error);
        Assert.NotNull(error);
        Assert.False(driveSpan.IsValid);
        Assert.False(dirSpan.IsValid);
        Assert.False(nameSpan.IsValid);

        // Test drive in the middle ':' is invalid
        UPath.Normalize("a/c:a/b/c", out driveSpan, out dirSpan, out nameSpan, out error);
        Assert.NotNull(error);
        Assert.False(driveSpan.IsValid);
        Assert.False(dirSpan.IsValid);
        Assert.False(nameSpan.IsValid);

        // Test drive multiple ':' is invalid
        UPath.Normalize("a:c:a/b/c", out driveSpan, out dirSpan, out nameSpan, out error);
        Assert.NotNull(error);
        Assert.False(driveSpan.IsValid);
        Assert.False(dirSpan.IsValid);
        Assert.False(nameSpan.IsValid);
    }

    [Fact]
    public void TestFileExtension()
    {
        Assert.Equal("test", new UFile("test.txt").GetFileNameWithoutExtension());
        Assert.Equal(".txt", new UFile("test.txt").GetFileExtension());
        Assert.Null(new UFile(".txt").GetFileNameWithoutExtension());

        Assert.Equal("test.another", new UFile("test.another.txt").GetFileNameWithoutExtension());
        Assert.Equal(".txt", new UFile("test.another.txt").GetFileExtension());

        Assert.Equal(".txt", new UFile(".txt").GetFileExtension());
        Assert.False(new UFile("test.txt").IsAbsolute);
    }

    [Fact]
    public void TestIsDirectoryOnly()
    {
        var dirPath = new UDirectory("/a/b/c");
        Assert.Equal("/a/b/c", dirPath.GetDirectory());

        var filePath = new UFile("/test.txt");
        Assert.Equal("/", filePath.GetDirectory());
        Assert.Equal("test.txt", filePath.GetFileName());
    }

    [Fact]
    public void TestWithSimpleDirectory()
    {
        var assetPath = new UDirectory("/a/b/c");
        Assert.Equal("/a/b/c", assetPath.GetDirectory());
        Assert.Equal("/a/b/c", assetPath.FullPath);
        var directory = new UDirectory("C:/a");
        Assert.Equal("/a", directory.GetDirectory());
        directory = new UDirectory("/a");
        Assert.Equal("/a", directory.GetDirectory());
    }

    [Fact]
    public void TestWithSimplePath()
    {
        var assetPath = new UFile("/a/b/c");
        Assert.Equal("/a/b", assetPath.GetDirectory());
        Assert.Equal("c", assetPath.GetFileNameWithoutExtension());
        Assert.Null(assetPath.GetFileExtension());
        Assert.Equal("/a/b/c", assetPath.GetDirectoryAndFileNameWithoutExtension());
        Assert.Equal("/a/b/c", assetPath.FullPath);
    }

    [Fact]
    public void TestWithSimplePathWithExtension()
    {
        var assetPath = new UFile("/a/b/c.txt");
        Assert.Equal("/a/b", assetPath.GetDirectory());
        Assert.Equal("c", assetPath.GetFileNameWithoutExtension());
        Assert.Equal(".txt", assetPath.GetFileExtension());
        Assert.Equal("/a/b/c", assetPath.GetDirectoryAndFileNameWithoutExtension());
        Assert.Equal("/a/b/c.txt", assetPath.FullPath);
    }

    [Fact]
    public void TestWithNormalization()
    {
        var assetPath = new UFile("/a/b/.././././//c.txt");
        Assert.Equal("/a", assetPath.GetDirectory());
        Assert.Equal("c", assetPath.GetFileNameWithoutExtension());
        Assert.Equal(".txt", assetPath.GetFileExtension());
        Assert.Equal("/a/c", assetPath.GetDirectoryAndFileNameWithoutExtension());
        Assert.Equal("/a/c.txt", assetPath.FullPath);

        assetPath = new UFile("../.././././//c.txt");
        Assert.Equal("../..", assetPath.GetDirectory());
        Assert.Equal("c", assetPath.GetFileNameWithoutExtension());
        Assert.Equal(".txt", assetPath.GetFileExtension());
        Assert.Equal("../../c", assetPath.GetDirectoryAndFileNameWithoutExtension());
        Assert.Equal("../../c.txt", assetPath.FullPath);

        assetPath = new UFile("a/../../../c.txt");
        Assert.Equal("../../c.txt", assetPath.FullPath);
    }

    [Fact]
    public void TestEquals()
    {
        var assetPath1 = new UFile(null);
        var assetPath2 = new UFile(null);
        Assert.Equal(assetPath1, assetPath2);

        assetPath1 = new UFile("/a/b/c.txt");
        assetPath2 = new UFile("/a/b/d/../c.txt");
        Assert.Equal(assetPath1, assetPath2);

        // Test is not done on Extensions
        assetPath1 = new UFile("/a/b/c.txt");
        assetPath2 = new UFile("/a/b/d/../c.png");
        Assert.NotEqual(assetPath1, assetPath2);
        Assert.Equal(assetPath1.GetDirectoryAndFileNameWithoutExtension(), assetPath2.GetDirectoryAndFileNameWithoutExtension());
    }

    [Fact]
    public void TestCombine()
    {
        var path = UPath.Combine("/a/b/c", new UFile("../d/e.txt"));
        Assert.Equal("/a/b/d/e.txt", path.ToString());
    }

    [Fact]
    public void TestMixedSlash()
    {
        var assetPath1 = new UFile("/a\\b/c\\d.txt");
        var assetPath2 = new UFile("/a/b/c/d.txt");
        Assert.Equal(assetPath1.ToString(), assetPath2.ToString());
    }

    [Fact]
    public void TestMakeRelative()
    {
        var dir1 = new UDirectory("/a/b/c");

        var assetDir2 = new UDirectory("/a/b/c");
        UPath newAssetPath2 = dir1.MakeRelative(assetDir2);
        Assert.Equal(".", newAssetPath2.FullPath);

        var assetDir3 = new UDirectory("/a/b");
        newAssetPath2 = dir1.MakeRelative(assetDir3);
        Assert.Equal("c", newAssetPath2.FullPath);

        var assetDir4 = new UDirectory("/a/b/c/d");
        newAssetPath2 = dir1.MakeRelative(assetDir4);
        Assert.Equal("..", newAssetPath2.FullPath);

        // Test direct relative
        UPath assetPath2 = new UFile("/a/b/c/test.txt");
        newAssetPath2 = assetPath2.MakeRelative(dir1);
        Assert.Equal("test.txt", newAssetPath2.FullPath);

        // Test direct relative + subdir
        assetPath2 = new UFile("/a/b/c/test/test.txt");
        newAssetPath2 = assetPath2.MakeRelative(dir1);
        Assert.Equal("test/test.txt", newAssetPath2.FullPath);

        // Test relative 1
        assetPath2 = new UFile("/a/b/test.txt");
        newAssetPath2 = assetPath2.MakeRelative(dir1);
        Assert.Equal("../test.txt", newAssetPath2.FullPath);

        // Test relative 2
        assetPath2 = new UFile("/a/test.txt");
        newAssetPath2 = assetPath2.MakeRelative(dir1);
        Assert.Equal("../../test.txt", newAssetPath2.FullPath);

        // Test relative 3
        assetPath2 = new UFile("/test.txt");
        newAssetPath2 = assetPath2.MakeRelative(dir1);
        Assert.Equal("../../../test.txt", newAssetPath2.FullPath);

        // Test already relative
        assetPath2 = new UFile("../test.txt");
        newAssetPath2 = assetPath2.MakeRelative(dir1);
        Assert.Equal("../test.txt", newAssetPath2.FullPath);

        // Test only root path in common
        assetPath2 = new UFile("/e/f/g/test.txt");
        newAssetPath2 = assetPath2.MakeRelative(dir1);
        Assert.Equal("../../../e/f/g/test.txt", newAssetPath2.FullPath);

        // Test only root path in common with single file
        assetPath2 = new UFile("/test.txt");
        newAssetPath2 = assetPath2.MakeRelative(dir1);
        Assert.Equal("../../../test.txt", newAssetPath2.FullPath);
    }

    [Fact]
    public void TestMakeRelativeWithDrive()
    {
        var dir1 = new UDirectory("C:/a/b/c");

        // Test direct relative
        UPath assetPath2 = new UFile("C:/a/b/c/test.txt");
        var newAssetPath2 = assetPath2.MakeRelative(dir1);
        Assert.Equal("test.txt", newAssetPath2.FullPath);

        // Test direct relative + subdir
        assetPath2 = new UFile("C:/a/b/c/test/test.txt");
        newAssetPath2 = assetPath2.MakeRelative(dir1);
        Assert.Equal("test/test.txt", newAssetPath2.FullPath);

        // Test relative 1
        assetPath2 = new UFile("C:/a/b/test.txt");
        newAssetPath2 = assetPath2.MakeRelative(dir1);
        Assert.Equal("../test.txt", newAssetPath2.FullPath);

        // Test relative 2
        assetPath2 = new UFile("C:/a/test.txt");
        newAssetPath2 = assetPath2.MakeRelative(dir1);
        Assert.Equal("../../test.txt", newAssetPath2.FullPath);

        // Test relative 3
        assetPath2 = new UFile("C:/test.txt");
        newAssetPath2 = assetPath2.MakeRelative(dir1);
        Assert.Equal("../../../test.txt", newAssetPath2.FullPath);

        // Test already relative
        assetPath2 = new UFile("../test.txt");
        newAssetPath2 = assetPath2.MakeRelative(dir1);
        Assert.Equal("../test.txt", newAssetPath2.FullPath);

        // Test no path in common
        assetPath2 = new UFile("E:/e/f/g/test.txt");
        newAssetPath2 = assetPath2.MakeRelative(dir1);
        Assert.Equal("E:/e/f/g/test.txt", newAssetPath2.FullPath);

        // Test no root path single file
        assetPath2 = new UFile("E:/test.txt");
        newAssetPath2 = assetPath2.MakeRelative(dir1);
        Assert.Equal("E:/test.txt", newAssetPath2.FullPath);
    }

    [Fact]
    public void TestContains()
    {
        var dir1 = new UDirectory("C:/a/b/c");
        Assert.True(dir1.Contains(new UFile("C:/a/b/c/d")));
        Assert.True(dir1.Contains(new UFile("C:/a/b/c/d/e")));
        Assert.True(dir1.Contains(new UDirectory("C:/a/b/c/d")));
        Assert.True(dir1.Contains(new UDirectory("C:/a/b/c/d/e")));
        Assert.False(dir1.Contains(new UFile("C:/a/b/x")));
        Assert.False(dir1.Contains(new UFile("C:/a/b/cx")));
    }

    [Fact]
    public void TestGetDirectoryName()
    {
<<<<<<< HEAD
        [Fact]
        public void TestNormalize()
        {
            string error;

            StringSpan driveSpan;
            StringSpan dirSpan;
            StringSpan nameSpan;

            var text = UPath.Normalize("test.txt", out driveSpan, out dirSpan, out nameSpan, out error);
            Assert.Null(error);
            Assert.NotNull(text);
            Assert.Equal("test.txt", text.ToString());
            Assert.False(driveSpan.IsValid);
            Assert.True(dirSpan.IsValid);
            Assert.False(nameSpan.IsValid);
            Assert.Equal(new StringSpan(0, 8), dirSpan);

            text = UPath.Normalize("a", out driveSpan, out dirSpan, out nameSpan, out error);
            Assert.Null(error);
            Assert.NotNull(text);
            Assert.Equal("a", text.ToString());
            Assert.False(driveSpan.IsValid);
            Assert.True(dirSpan.IsValid);
            Assert.False(nameSpan.IsValid);
            Assert.Equal(new StringSpan(0, 1), dirSpan);

            text = UPath.Normalize("a/b", out driveSpan, out dirSpan, out nameSpan, out error);
            Assert.Null(error);
            Assert.NotNull(text);
            Assert.Equal("a/b", text.ToString());
            Assert.False(driveSpan.IsValid);
            Assert.True(dirSpan.IsValid);
            Assert.True(nameSpan.IsValid);
            Assert.Equal(new StringSpan(0, 2), dirSpan);
            Assert.Equal(new StringSpan(2, 1), nameSpan);

            // Test leading '..'
            text = UPath.Normalize("../a/b/c", out driveSpan, out dirSpan, out nameSpan, out error);
            Assert.Null(error);
            Assert.NotNull(text);
            Assert.Equal("../a/b/c", text.ToString());
            Assert.False(driveSpan.IsValid);
            Assert.True(dirSpan.IsValid);
            Assert.True(nameSpan.IsValid);
            Assert.Equal(new StringSpan(0, 7), dirSpan);
            Assert.Equal(new StringSpan(7, 1), nameSpan);

            // Test leading '..'
            text = UPath.Normalize("../a", out driveSpan, out dirSpan, out nameSpan, out error);
            Assert.Null(error);
            Assert.NotNull(text);
            Assert.Equal("../a", text.ToString());
            Assert.False(driveSpan.IsValid);
            Assert.True(dirSpan.IsValid);
            Assert.True(nameSpan.IsValid);
            Assert.Equal(new StringSpan(0, 3), dirSpan);
            Assert.Equal(new StringSpan(3, 1), nameSpan);

            // Test leading '..'
            text = UPath.Normalize("../../a", out driveSpan, out dirSpan, out nameSpan, out error);
            Assert.Null(error);
            Assert.NotNull(text);
            Assert.Equal("../../a", text.ToString());
            Assert.False(driveSpan.IsValid);
            Assert.True(dirSpan.IsValid);
            Assert.True(nameSpan.IsValid);
            Assert.Equal(new StringSpan(0, 6), dirSpan);
            Assert.Equal(new StringSpan(6, 1), nameSpan);

            // Test between '..'
            text = UPath.Normalize("a/../b/c", out driveSpan, out dirSpan, out nameSpan, out error);
            Assert.Null(error);
            Assert.NotNull(text);
            Assert.Equal("b/c", text.ToString());
            Assert.False(driveSpan.IsValid);
            Assert.True(dirSpan.IsValid);
            Assert.True(nameSpan.IsValid);
            Assert.Equal(new StringSpan(0, 2), dirSpan);
            Assert.Equal(new StringSpan(2, 1), nameSpan);

            // Test between '..'
            text = UPath.Normalize("a/b/../c", out driveSpan, out dirSpan, out nameSpan, out error);
            Assert.Null(error);
            Assert.NotNull(text);
            Assert.Equal("a/c", text.ToString());
            Assert.False(driveSpan.IsValid);
            Assert.True(dirSpan.IsValid);
            Assert.True(nameSpan.IsValid);
            Assert.Equal(new StringSpan(0, 2), dirSpan);
            Assert.Equal(new StringSpan(2, 1), nameSpan);

            // Test double '..'
            text = UPath.Normalize("a/../../c", out driveSpan, out dirSpan, out nameSpan, out error);
            Assert.Null(error);
            Assert.NotNull(text);
            Assert.Equal("../c", text.ToString());
            Assert.False(driveSpan.IsValid);
            Assert.True(dirSpan.IsValid);
            Assert.True(nameSpan.IsValid);
            Assert.Equal(new StringSpan(0, 3), dirSpan);
            Assert.Equal(new StringSpan(3, 1), nameSpan);

            // Test double '..' and trailing '..'
            text = UPath.Normalize("a/../../c/..", out driveSpan, out dirSpan, out nameSpan, out error);
            Assert.Null(error);
            Assert.NotNull(text);
            Assert.Equal("..", text.ToString());
            Assert.False(driveSpan.IsValid);
            Assert.True(dirSpan.IsValid);
            Assert.False(nameSpan.IsValid);
            Assert.Equal(new StringSpan(0, 2), dirSpan);

            // Test double '..' and trailing '..'
            text = UPath.Normalize("a/../../c/../..", out driveSpan, out dirSpan, out nameSpan, out error);
            Assert.Null(error);
            Assert.NotNull(text);
            Assert.Equal("../..", text.ToString());
            Assert.False(driveSpan.IsValid);
            Assert.True(dirSpan.IsValid);
            Assert.False(nameSpan.IsValid);
            Assert.Equal(new StringSpan(0, 5), dirSpan);

            // Test trailing '..'
            text = UPath.Normalize("a/b/c/..", out driveSpan, out dirSpan, out nameSpan, out error);
            Assert.Null(error);
            Assert.NotNull(text);
            Assert.Equal("a/b", text.ToString());
            Assert.False(driveSpan.IsValid);
            Assert.True(dirSpan.IsValid);
            Assert.True(nameSpan.IsValid);
            Assert.Equal(new StringSpan(0, 2), dirSpan);
            Assert.Equal(new StringSpan(2, 1), nameSpan);

            // Test trailing '..' and trailing '/'
            text = UPath.Normalize("a/b/c/../", out driveSpan, out dirSpan, out nameSpan, out error);
            Assert.Null(error);
            Assert.NotNull(text);
            Assert.Equal("a/b", text.ToString());
            Assert.False(driveSpan.IsValid);
            Assert.True(dirSpan.IsValid);
            Assert.True(nameSpan.IsValid);
            Assert.Equal(new StringSpan(0, 2), dirSpan);
            Assert.Equal(new StringSpan(2, 1), nameSpan);

            // Test root '.'
            text = UPath.Normalize(".", out driveSpan, out dirSpan, out nameSpan, out error);
            Assert.Null(error);
            Assert.NotNull(text);
            Assert.Equal(".", text.ToString());
            Assert.False(driveSpan.IsValid);
            Assert.True(dirSpan.IsValid);
            Assert.False(nameSpan.IsValid);

            // Test root '.'
            text = UPath.Normalize("././.", out driveSpan, out dirSpan, out nameSpan, out error);
            Assert.Null(error);
            Assert.NotNull(text);
            Assert.Equal(".", text.ToString());
            Assert.False(driveSpan.IsValid);
            Assert.True(dirSpan.IsValid);
            Assert.False(nameSpan.IsValid);

            // Test root '.'
            text = UPath.Normalize("a/././b", out driveSpan, out dirSpan, out nameSpan, out error);
            Assert.Null(error);
            Assert.NotNull(text);
            Assert.Equal("a/b", text.ToString());
            Assert.False(driveSpan.IsValid);
            Assert.True(dirSpan.IsValid);
            Assert.True(nameSpan.IsValid);
            Assert.Equal(new StringSpan(0, 2), dirSpan);
            Assert.Equal(new StringSpan(2, 1), nameSpan);

            // Test leading '.'
            text = UPath.Normalize("././a/b", out driveSpan, out dirSpan, out nameSpan, out error);
            Assert.Null(error);
            Assert.NotNull(text);
            Assert.Equal("a/b", text.ToString());
            Assert.False(driveSpan.IsValid);
            Assert.True(dirSpan.IsValid);
            Assert.True(nameSpan.IsValid);
            Assert.Equal(new StringSpan(0, 2), dirSpan);
            Assert.Equal(new StringSpan(2, 1), nameSpan);

            // Test trailing '.'
            text = UPath.Normalize("a/b/./.", out driveSpan, out dirSpan, out nameSpan, out error);
            Assert.Null(error);
            Assert.NotNull(text);
            Assert.Equal("a/b", text.ToString());
            Assert.False(driveSpan.IsValid);
            Assert.True(dirSpan.IsValid);
            Assert.True(nameSpan.IsValid);
            Assert.Equal(new StringSpan(0, 2), dirSpan);
            Assert.Equal(new StringSpan(2, 1), nameSpan);

            // Test trailing '.'
            text = UPath.Normalize("a/b/././", out driveSpan, out dirSpan, out nameSpan, out error);
            Assert.Null(error);
            Assert.NotNull(text);
            Assert.Equal("a/b", text.ToString());
            Assert.False(driveSpan.IsValid);
            Assert.True(dirSpan.IsValid);
            Assert.True(nameSpan.IsValid);
            Assert.Equal(new StringSpan(0, 2), dirSpan);
            Assert.Equal(new StringSpan(2, 1), nameSpan);

            // Test duplicate '/'
            text = UPath.Normalize("a////b/c", out driveSpan, out dirSpan, out nameSpan, out error);
            Assert.Null(error);
            Assert.NotNull(text);
            Assert.Equal("a/b/c", text.ToString());
            Assert.False(driveSpan.IsValid);
            Assert.True(dirSpan.IsValid);
            Assert.True(nameSpan.IsValid);
            Assert.Equal(new StringSpan(0, 4), dirSpan);
            Assert.Equal(new StringSpan(4, 1), nameSpan);

            // Test backslash '\'
            text = UPath.Normalize(@"\a\b\c", out driveSpan, out dirSpan, out nameSpan, out error);
            Assert.Null(error);
            Assert.NotNull(text);
            Assert.Equal("/a/b/c", text.ToString());
            Assert.False(driveSpan.IsValid);
            Assert.True(dirSpan.IsValid);
            Assert.True(nameSpan.IsValid);
            Assert.Equal(new StringSpan(0, 5), dirSpan);
            Assert.Equal(new StringSpan(5, 1), nameSpan);

            // Test leading multiple '/'
            text = UPath.Normalize("////a/b/c", out driveSpan, out dirSpan, out nameSpan, out error);
            Assert.Null(error);
            Assert.NotNull(text);
            Assert.Equal("/a/b/c", text.ToString());
            Assert.False(driveSpan.IsValid);
            Assert.True(dirSpan.IsValid);
            Assert.True(nameSpan.IsValid);
            Assert.Equal(new StringSpan(0, 5), dirSpan);
            Assert.Equal(new StringSpan(5, 1), nameSpan);

            // Test Trailing multiple '/'
            text = UPath.Normalize("a/b/c////", out driveSpan, out dirSpan, out nameSpan, out error);
            Assert.Null(error);
            Assert.NotNull(text);
            Assert.Equal("a/b/c", text.ToString());
            Assert.False(driveSpan.IsValid);
            Assert.True(dirSpan.IsValid);
            Assert.True(nameSpan.IsValid);
            Assert.Equal(new StringSpan(0, 4), dirSpan);
            Assert.Equal(new StringSpan(4, 1), nameSpan);

            // Test multiple '/'
            text = UPath.Normalize("////", out driveSpan, out dirSpan, out nameSpan, out error);
            Assert.Null(error);
            Assert.NotNull(text);
            Assert.Equal("/", text.ToString());
            Assert.False(driveSpan.IsValid);
            Assert.True(dirSpan.IsValid);
            Assert.False(nameSpan.IsValid);
            Assert.Equal(new StringSpan(0, 1), dirSpan);

            // Test rooted path '/a/b'
            text = UPath.Normalize("/a/b", out driveSpan, out dirSpan, out nameSpan, out error);
            Assert.Null(error);
            Assert.NotNull(text);
            Assert.Equal("/a/b", text.ToString());
            Assert.False(driveSpan.IsValid);
            Assert.True(dirSpan.IsValid);
            Assert.True(nameSpan.IsValid);
            Assert.Equal(new StringSpan(0, 3), dirSpan);
            Assert.Equal(new StringSpan(3, 1), nameSpan);

            // Test drive standard
            if (OperatingSystem.IsWindows())
            {

                text = UPath.Normalize("C:/a/b/c", out driveSpan, out dirSpan, out nameSpan, out error);
                Assert.Null(error);
                Assert.NotNull(text);
                Assert.Equal("C:/a/b/c", text.ToString());
                Assert.True(driveSpan.IsValid);
                Assert.True(dirSpan.IsValid);
                Assert.True(nameSpan.IsValid);
                Assert.Equal(new StringSpan(0, 2), driveSpan);
                Assert.Equal(new StringSpan(2, 5), dirSpan);
                Assert.Equal(new StringSpan(7, 1), nameSpan);

                // Test drive backslash invalid
                UPath.Normalize("C:..", out driveSpan, out dirSpan, out nameSpan, out error);
                Assert.NotNull(error);
                Assert.False(driveSpan.IsValid);
                Assert.False(dirSpan.IsValid);
                Assert.False(nameSpan.IsValid);

                // Test drive backslash invalid
                UPath.Normalize("C:/..", out driveSpan, out dirSpan, out nameSpan, out error);
                Assert.Null(error);
                Assert.True(driveSpan.IsValid);
                Assert.True(dirSpan.IsValid);
                Assert.False(nameSpan.IsValid);

                // Test drive backslash invalid
                UPath.Normalize("C:/../", out driveSpan, out dirSpan, out nameSpan, out error);
                Assert.Null(error);
                Assert.True(driveSpan.IsValid);
                Assert.True(dirSpan.IsValid);
                Assert.False(nameSpan.IsValid);

                // Test drive backslash invalid
                UPath.Normalize("C:/../..", out driveSpan, out dirSpan, out nameSpan, out error);
                Assert.Null(error);
                Assert.True(driveSpan.IsValid);
                Assert.True(dirSpan.IsValid);
                Assert.False(nameSpan.IsValid);

                // Test drive start ':' is invalid
                UPath.Normalize(":a/b/c", out driveSpan, out dirSpan, out nameSpan, out error);
                Assert.NotNull(error);
                Assert.False(driveSpan.IsValid);
                Assert.False(dirSpan.IsValid);
                Assert.False(nameSpan.IsValid);

                // Test drive in the middle ':' is invalid
                UPath.Normalize("a/c:a/b/c", out driveSpan, out dirSpan, out nameSpan, out error);
                Assert.NotNull(error);
                Assert.False(driveSpan.IsValid);
                Assert.False(dirSpan.IsValid);
                Assert.False(nameSpan.IsValid);

                // Test drive multiple ':' is invalid
                UPath.Normalize("a:c:a/b/c", out driveSpan, out dirSpan, out nameSpan, out error);
                Assert.NotNull(error);
                Assert.False(driveSpan.IsValid);
                Assert.False(dirSpan.IsValid);
                Assert.False(nameSpan.IsValid);
            }
        }

        [Fact]
        public void TestFileExtension()
        {
            Assert.Equal("test", new UFile("test.txt").GetFileNameWithoutExtension());
            Assert.Equal(".txt", new UFile("test.txt").GetFileExtension());
            Assert.Null(new UFile(".txt").GetFileNameWithoutExtension());

            Assert.Equal("test.another", new UFile("test.another.txt").GetFileNameWithoutExtension());
            Assert.Equal(".txt", new UFile("test.another.txt").GetFileExtension());

            Assert.Equal(".txt", new UFile(".txt").GetFileExtension());
            Assert.False(new UFile("test.txt").IsAbsolute);
        }

        [Fact]
        public void TestIsDirectoryOnly()
        {
            var dirPath = new UDirectory("/a/b/c");
            Assert.Equal("/a/b/c", dirPath.GetDirectory());

            var filePath = new UFile("/test.txt");
            Assert.Equal("/", filePath.GetDirectory());
            Assert.Equal("test.txt", filePath.GetFileName());
        }

        [Fact]
        public void TestWithSimpleDirectory()
        {
            var assetPath = new UDirectory("/a/b/c");
            Assert.Equal("/a/b/c", assetPath.GetDirectory());
            Assert.Equal("/a/b/c", assetPath.FullPath);
            UDirectory directory;
            if (OperatingSystem.IsWindows())
            {
                directory = new UDirectory("C:/a");
                Assert.Equal("/a", directory.GetDirectory());
            }
            directory = new UDirectory("/a");
            Assert.Equal("/a", directory.GetDirectory());
        }

        [Fact]
        public void TestWithSimplePath()
        {
            var assetPath = new UFile("/a/b/c");
            Assert.Equal("/a/b", assetPath.GetDirectory());
            Assert.Equal("c", assetPath.GetFileNameWithoutExtension());
            Assert.Null(assetPath.GetFileExtension());
            Assert.Equal("/a/b/c", assetPath.GetDirectoryAndFileNameWithoutExtension());
            Assert.Equal("/a/b/c", assetPath.FullPath);
        }

        [Fact]
        public void TestWithSimplePathWithExtension()
        {
            var assetPath = new UFile("/a/b/c.txt");
            Assert.Equal("/a/b", assetPath.GetDirectory());
            Assert.Equal("c", assetPath.GetFileNameWithoutExtension());
            Assert.Equal(".txt", assetPath.GetFileExtension());
            Assert.Equal("/a/b/c", assetPath.GetDirectoryAndFileNameWithoutExtension());
            Assert.Equal("/a/b/c.txt", assetPath.FullPath);
        }

        [Fact]
        public void TestWithNormalization()
        {
            var assetPath = new UFile("/a/b/.././././//c.txt");
            Assert.Equal("/a", assetPath.GetDirectory());
            Assert.Equal("c", assetPath.GetFileNameWithoutExtension());
            Assert.Equal(".txt", assetPath.GetFileExtension());
            Assert.Equal("/a/c", assetPath.GetDirectoryAndFileNameWithoutExtension());
            Assert.Equal("/a/c.txt", assetPath.FullPath);

            assetPath = new UFile("../.././././//c.txt");
            Assert.Equal("../..", assetPath.GetDirectory());
            Assert.Equal("c", assetPath.GetFileNameWithoutExtension());
            Assert.Equal(".txt", assetPath.GetFileExtension());
            Assert.Equal("../../c", assetPath.GetDirectoryAndFileNameWithoutExtension());
            Assert.Equal("../../c.txt", assetPath.FullPath);

            assetPath = new UFile("a/../../../c.txt");
            Assert.Equal("../../c.txt", assetPath.FullPath);
        }

        [Fact]
        public void TestEquals()
        {
            var assetPath1 = new UFile(null);
            var assetPath2 = new UFile(null);
            Assert.Equal(assetPath1, assetPath2);

            assetPath1 = new UFile("/a/b/c.txt");
            assetPath2 = new UFile("/a/b/d/../c.txt");
            Assert.Equal(assetPath1, assetPath2);

            // Test is not done on Extensions
            assetPath1 = new UFile("/a/b/c.txt");
            assetPath2 = new UFile("/a/b/d/../c.png");
            Assert.NotEqual(assetPath1, assetPath2);
            Assert.Equal(assetPath1.GetDirectoryAndFileNameWithoutExtension(), assetPath2.GetDirectoryAndFileNameWithoutExtension());
        }

        [Fact]
        public void TestCombine()
        {
            var path = UPath.Combine("/a/b/c", new UFile("../d/e.txt"));
            Assert.Equal("/a/b/d/e.txt", path.ToString());
        }

        [Fact]
        public void TestMixedSlash()
        {
            var assetPath1 = new UFile("/a\\b/c\\d.txt");
            var assetPath2 = new UFile("/a/b/c/d.txt");
            Assert.Equal(assetPath1.ToString(), assetPath2.ToString());
        }

        [Fact]
        public void TestMakeRelative()
        {
            UPath assetPath2 = null;
            UPath newAssetPath2 = null;
            var dir1 = new UDirectory("/a/b/c");

            var assetDir2 = new UDirectory("/a/b/c");
            newAssetPath2 = dir1.MakeRelative(assetDir2);
            Assert.Equal(".", newAssetPath2.FullPath);

            var assetDir3 = new UDirectory("/a/b");
            newAssetPath2 = dir1.MakeRelative(assetDir3);
            Assert.Equal("c", newAssetPath2.FullPath);

            var assetDir4 = new UDirectory("/a/b/c/d");
            newAssetPath2 = dir1.MakeRelative(assetDir4);
            Assert.Equal("..", newAssetPath2.FullPath);

            // Test direct relative
            assetPath2 = new UFile("/a/b/c/test.txt");
            newAssetPath2 = assetPath2.MakeRelative(dir1);
            Assert.Equal("test.txt", newAssetPath2.FullPath);

            // Test direct relative + subdir
            assetPath2 = new UFile("/a/b/c/test/test.txt");
            newAssetPath2 = assetPath2.MakeRelative(dir1);
            Assert.Equal("test/test.txt", newAssetPath2.FullPath);

            // Test relative 1
            assetPath2 = new UFile("/a/b/test.txt");
            newAssetPath2 = assetPath2.MakeRelative(dir1);
            Assert.Equal("../test.txt", newAssetPath2.FullPath);

            // Test relative 2
            assetPath2 = new UFile("/a/test.txt");
            newAssetPath2 = assetPath2.MakeRelative(dir1);
            Assert.Equal("../../test.txt", newAssetPath2.FullPath);

            // Test relative 3
            assetPath2 = new UFile("/test.txt");
            newAssetPath2 = assetPath2.MakeRelative(dir1);
            Assert.Equal("../../../test.txt", newAssetPath2.FullPath);

            // Test already relative
            assetPath2 = new UFile("../test.txt");
            newAssetPath2 = assetPath2.MakeRelative(dir1);
            Assert.Equal("../test.txt", newAssetPath2.FullPath);

            // Test only root path in common
            assetPath2 = new UFile("/e/f/g/test.txt");
            newAssetPath2 = assetPath2.MakeRelative(dir1);
            Assert.Equal("../../../e/f/g/test.txt", newAssetPath2.FullPath);

            // Test only root path in common with single file
            assetPath2 = new UFile("/test.txt");
            newAssetPath2 = assetPath2.MakeRelative(dir1);
            Assert.Equal("../../../test.txt", newAssetPath2.FullPath);
        }

        [Fact]
        public void TestMakeRelativeWithDrive()
        {
            if (!OperatingSystem.IsWindows()) return;

            UPath assetPath2 = null;
            UPath newAssetPath2 = null;
            var dir1 = new UDirectory("C:/a/b/c");

            // Test direct relative
            assetPath2 = new UFile("C:/a/b/c/test.txt");
            newAssetPath2 = assetPath2.MakeRelative(dir1);
            Assert.Equal("test.txt", newAssetPath2.FullPath);

            // Test direct relative + subdir
            assetPath2 = new UFile("C:/a/b/c/test/test.txt");
            newAssetPath2 = assetPath2.MakeRelative(dir1);
            Assert.Equal("test/test.txt", newAssetPath2.FullPath);

            // Test relative 1
            assetPath2 = new UFile("C:/a/b/test.txt");
            newAssetPath2 = assetPath2.MakeRelative(dir1);
            Assert.Equal("../test.txt", newAssetPath2.FullPath);

            // Test relative 2
            assetPath2 = new UFile("C:/a/test.txt");
            newAssetPath2 = assetPath2.MakeRelative(dir1);
            Assert.Equal("../../test.txt", newAssetPath2.FullPath);

            // Test relative 3
            assetPath2 = new UFile("C:/test.txt");
            newAssetPath2 = assetPath2.MakeRelative(dir1);
            Assert.Equal("../../../test.txt", newAssetPath2.FullPath);

            // Test already relative
            assetPath2 = new UFile("../test.txt");
            newAssetPath2 = assetPath2.MakeRelative(dir1);
            Assert.Equal("../test.txt", newAssetPath2.FullPath);

            // Test no path in common
            assetPath2 = new UFile("E:/e/f/g/test.txt");
            newAssetPath2 = assetPath2.MakeRelative(dir1);
            Assert.Equal("E:/e/f/g/test.txt", newAssetPath2.FullPath);

            // Test no root path single file
            assetPath2 = new UFile("E:/test.txt");
            newAssetPath2 = assetPath2.MakeRelative(dir1);
            Assert.Equal("E:/test.txt", newAssetPath2.FullPath);
        }

        [Fact]
        public void TestContains()
        {
            if (!OperatingSystem.IsWindows()) return;

            var dir1 = new UDirectory("C:/a/b/c");
            Assert.True(dir1.Contains(new UFile("C:/a/b/c/d")));
            Assert.True(dir1.Contains(new UFile("C:/a/b/c/d/e")));
            Assert.True(dir1.Contains(new UDirectory("C:/a/b/c/d")));
            Assert.True(dir1.Contains(new UDirectory("C:/a/b/c/d/e")));
            Assert.False(dir1.Contains(new UFile("C:/a/b/x")));
            Assert.False(dir1.Contains(new UFile("C:/a/b/cx")));
        }

        [Fact]
        public void TestGetDirectoryName()
        {
            if (!OperatingSystem.IsWindows()) return;

            Assert.Equal("c", new UDirectory("C:/a/b/c").GetDirectoryName());
            Assert.Equal("b", new UDirectory("C:/a/b/").GetDirectoryName());
            Assert.Equal("", new UDirectory("C:/").GetDirectoryName());
            Assert.Equal("a", new UDirectory("/a").GetDirectoryName());
            Assert.Equal("", new UDirectory("/").GetDirectoryName());
            Assert.Equal("a", new UDirectory("//a//").GetDirectoryName());
        }
=======
        Assert.Equal("c", new UDirectory("C:/a/b/c").GetDirectoryName());
        Assert.Equal("b", new UDirectory("C:/a/b/").GetDirectoryName());
        Assert.Equal("", new UDirectory("C:/").GetDirectoryName());
        Assert.Equal("a", new UDirectory("/a").GetDirectoryName());
        Assert.Equal("", new UDirectory("/").GetDirectoryName());
        Assert.Equal("a", new UDirectory("//a//").GetDirectoryName());
>>>>>>> 8fd8a905
    }
}<|MERGE_RESOLUTION|>--- conflicted
+++ resolved
@@ -277,65 +277,69 @@
         Assert.Equal(new StringSpan(3, 1), nameSpan);
 
         // Test drive standard
-        text = UPath.Normalize("C:/a/b/c", out driveSpan, out dirSpan, out nameSpan, out error);
-        Assert.Null(error);
-        Assert.NotNull(text);
-        Assert.Equal("C:/a/b/c", text.ToString());
-        Assert.True(driveSpan.IsValid);
-        Assert.True(dirSpan.IsValid);
-        Assert.True(nameSpan.IsValid);
-        Assert.Equal(new StringSpan(0, 2), driveSpan);
-        Assert.Equal(new StringSpan(2, 5), dirSpan);
-        Assert.Equal(new StringSpan(7, 1), nameSpan);
-
-        // Test drive backslash invalid
-        UPath.Normalize("C:..", out driveSpan, out dirSpan, out nameSpan, out error);
-        Assert.NotNull(error);
-        Assert.False(driveSpan.IsValid);
-        Assert.False(dirSpan.IsValid);
-        Assert.False(nameSpan.IsValid);
-
-        // Test drive backslash invalid
-        UPath.Normalize("C:/..", out driveSpan, out dirSpan, out nameSpan, out error);
-        Assert.Null(error);
-        Assert.True(driveSpan.IsValid);
-        Assert.True(dirSpan.IsValid);
-        Assert.False(nameSpan.IsValid);
-
-        // Test drive backslash invalid
-        UPath.Normalize("C:/../", out driveSpan, out dirSpan, out nameSpan, out error);
-        Assert.Null(error);
-        Assert.True(driveSpan.IsValid);
-        Assert.True(dirSpan.IsValid);
-        Assert.False(nameSpan.IsValid);
-
-        // Test drive backslash invalid
-        UPath.Normalize("C:/../..", out driveSpan, out dirSpan, out nameSpan, out error);
-        Assert.Null(error);
-        Assert.True(driveSpan.IsValid);
-        Assert.True(dirSpan.IsValid);
-        Assert.False(nameSpan.IsValid);
-
-        // Test drive start ':' is invalid
-        UPath.Normalize(":a/b/c", out driveSpan, out dirSpan, out nameSpan, out error);
-        Assert.NotNull(error);
-        Assert.False(driveSpan.IsValid);
-        Assert.False(dirSpan.IsValid);
-        Assert.False(nameSpan.IsValid);
-
-        // Test drive in the middle ':' is invalid
-        UPath.Normalize("a/c:a/b/c", out driveSpan, out dirSpan, out nameSpan, out error);
-        Assert.NotNull(error);
-        Assert.False(driveSpan.IsValid);
-        Assert.False(dirSpan.IsValid);
-        Assert.False(nameSpan.IsValid);
-
-        // Test drive multiple ':' is invalid
-        UPath.Normalize("a:c:a/b/c", out driveSpan, out dirSpan, out nameSpan, out error);
-        Assert.NotNull(error);
-        Assert.False(driveSpan.IsValid);
-        Assert.False(dirSpan.IsValid);
-        Assert.False(nameSpan.IsValid);
+        if (OperatingSystem.IsWindows())
+        {
+
+            text = UPath.Normalize("C:/a/b/c", out driveSpan, out dirSpan, out nameSpan, out error);
+            Assert.Null(error);
+            Assert.NotNull(text);
+            Assert.Equal("C:/a/b/c", text.ToString());
+            Assert.True(driveSpan.IsValid);
+            Assert.True(dirSpan.IsValid);
+            Assert.True(nameSpan.IsValid);
+            Assert.Equal(new StringSpan(0, 2), driveSpan);
+            Assert.Equal(new StringSpan(2, 5), dirSpan);
+            Assert.Equal(new StringSpan(7, 1), nameSpan);
+
+            // Test drive backslash invalid
+            UPath.Normalize("C:..", out driveSpan, out dirSpan, out nameSpan, out error);
+            Assert.NotNull(error);
+            Assert.False(driveSpan.IsValid);
+            Assert.False(dirSpan.IsValid);
+            Assert.False(nameSpan.IsValid);
+
+            // Test drive backslash invalid
+            UPath.Normalize("C:/..", out driveSpan, out dirSpan, out nameSpan, out error);
+            Assert.Null(error);
+            Assert.True(driveSpan.IsValid);
+            Assert.True(dirSpan.IsValid);
+            Assert.False(nameSpan.IsValid);
+
+            // Test drive backslash invalid
+            UPath.Normalize("C:/../", out driveSpan, out dirSpan, out nameSpan, out error);
+            Assert.Null(error);
+            Assert.True(driveSpan.IsValid);
+            Assert.True(dirSpan.IsValid);
+            Assert.False(nameSpan.IsValid);
+
+            // Test drive backslash invalid
+            UPath.Normalize("C:/../..", out driveSpan, out dirSpan, out nameSpan, out error);
+            Assert.Null(error);
+            Assert.True(driveSpan.IsValid);
+            Assert.True(dirSpan.IsValid);
+            Assert.False(nameSpan.IsValid);
+
+            // Test drive start ':' is invalid
+            UPath.Normalize(":a/b/c", out driveSpan, out dirSpan, out nameSpan, out error);
+            Assert.NotNull(error);
+            Assert.False(driveSpan.IsValid);
+            Assert.False(dirSpan.IsValid);
+            Assert.False(nameSpan.IsValid);
+
+            // Test drive in the middle ':' is invalid
+            UPath.Normalize("a/c:a/b/c", out driveSpan, out dirSpan, out nameSpan, out error);
+            Assert.NotNull(error);
+            Assert.False(driveSpan.IsValid);
+            Assert.False(dirSpan.IsValid);
+            Assert.False(nameSpan.IsValid);
+
+            // Test drive multiple ':' is invalid
+            UPath.Normalize("a:c:a/b/c", out driveSpan, out dirSpan, out nameSpan, out error);
+            Assert.NotNull(error);
+            Assert.False(driveSpan.IsValid);
+            Assert.False(dirSpan.IsValid);
+            Assert.False(nameSpan.IsValid);
+        }
     }
 
     [Fact]
@@ -369,8 +373,12 @@
         var assetPath = new UDirectory("/a/b/c");
         Assert.Equal("/a/b/c", assetPath.GetDirectory());
         Assert.Equal("/a/b/c", assetPath.FullPath);
-        var directory = new UDirectory("C:/a");
-        Assert.Equal("/a", directory.GetDirectory());
+        UDirectory directory;
+        if (OperatingSystem.IsWindows())
+        {
+            directory = new UDirectory("C:/a");
+            Assert.Equal("/a", directory.GetDirectory());
+        }
         directory = new UDirectory("/a");
         Assert.Equal("/a", directory.GetDirectory());
     }
@@ -512,6 +520,8 @@
     [Fact]
     public void TestMakeRelativeWithDrive()
     {
+        if (!OperatingSystem.IsWindows()) return;
+
         var dir1 = new UDirectory("C:/a/b/c");
 
         // Test direct relative
@@ -558,6 +568,8 @@
     [Fact]
     public void TestContains()
     {
+        if (!OperatingSystem.IsWindows()) return;
+
         var dir1 = new UDirectory("C:/a/b/c");
         Assert.True(dir1.Contains(new UFile("C:/a/b/c/d")));
         Assert.True(dir1.Contains(new UFile("C:/a/b/c/d/e")));
@@ -570,605 +582,13 @@
     [Fact]
     public void TestGetDirectoryName()
     {
-<<<<<<< HEAD
-        [Fact]
-        public void TestNormalize()
-        {
-            string error;
-
-            StringSpan driveSpan;
-            StringSpan dirSpan;
-            StringSpan nameSpan;
-
-            var text = UPath.Normalize("test.txt", out driveSpan, out dirSpan, out nameSpan, out error);
-            Assert.Null(error);
-            Assert.NotNull(text);
-            Assert.Equal("test.txt", text.ToString());
-            Assert.False(driveSpan.IsValid);
-            Assert.True(dirSpan.IsValid);
-            Assert.False(nameSpan.IsValid);
-            Assert.Equal(new StringSpan(0, 8), dirSpan);
-
-            text = UPath.Normalize("a", out driveSpan, out dirSpan, out nameSpan, out error);
-            Assert.Null(error);
-            Assert.NotNull(text);
-            Assert.Equal("a", text.ToString());
-            Assert.False(driveSpan.IsValid);
-            Assert.True(dirSpan.IsValid);
-            Assert.False(nameSpan.IsValid);
-            Assert.Equal(new StringSpan(0, 1), dirSpan);
-
-            text = UPath.Normalize("a/b", out driveSpan, out dirSpan, out nameSpan, out error);
-            Assert.Null(error);
-            Assert.NotNull(text);
-            Assert.Equal("a/b", text.ToString());
-            Assert.False(driveSpan.IsValid);
-            Assert.True(dirSpan.IsValid);
-            Assert.True(nameSpan.IsValid);
-            Assert.Equal(new StringSpan(0, 2), dirSpan);
-            Assert.Equal(new StringSpan(2, 1), nameSpan);
-
-            // Test leading '..'
-            text = UPath.Normalize("../a/b/c", out driveSpan, out dirSpan, out nameSpan, out error);
-            Assert.Null(error);
-            Assert.NotNull(text);
-            Assert.Equal("../a/b/c", text.ToString());
-            Assert.False(driveSpan.IsValid);
-            Assert.True(dirSpan.IsValid);
-            Assert.True(nameSpan.IsValid);
-            Assert.Equal(new StringSpan(0, 7), dirSpan);
-            Assert.Equal(new StringSpan(7, 1), nameSpan);
-
-            // Test leading '..'
-            text = UPath.Normalize("../a", out driveSpan, out dirSpan, out nameSpan, out error);
-            Assert.Null(error);
-            Assert.NotNull(text);
-            Assert.Equal("../a", text.ToString());
-            Assert.False(driveSpan.IsValid);
-            Assert.True(dirSpan.IsValid);
-            Assert.True(nameSpan.IsValid);
-            Assert.Equal(new StringSpan(0, 3), dirSpan);
-            Assert.Equal(new StringSpan(3, 1), nameSpan);
-
-            // Test leading '..'
-            text = UPath.Normalize("../../a", out driveSpan, out dirSpan, out nameSpan, out error);
-            Assert.Null(error);
-            Assert.NotNull(text);
-            Assert.Equal("../../a", text.ToString());
-            Assert.False(driveSpan.IsValid);
-            Assert.True(dirSpan.IsValid);
-            Assert.True(nameSpan.IsValid);
-            Assert.Equal(new StringSpan(0, 6), dirSpan);
-            Assert.Equal(new StringSpan(6, 1), nameSpan);
-
-            // Test between '..'
-            text = UPath.Normalize("a/../b/c", out driveSpan, out dirSpan, out nameSpan, out error);
-            Assert.Null(error);
-            Assert.NotNull(text);
-            Assert.Equal("b/c", text.ToString());
-            Assert.False(driveSpan.IsValid);
-            Assert.True(dirSpan.IsValid);
-            Assert.True(nameSpan.IsValid);
-            Assert.Equal(new StringSpan(0, 2), dirSpan);
-            Assert.Equal(new StringSpan(2, 1), nameSpan);
-
-            // Test between '..'
-            text = UPath.Normalize("a/b/../c", out driveSpan, out dirSpan, out nameSpan, out error);
-            Assert.Null(error);
-            Assert.NotNull(text);
-            Assert.Equal("a/c", text.ToString());
-            Assert.False(driveSpan.IsValid);
-            Assert.True(dirSpan.IsValid);
-            Assert.True(nameSpan.IsValid);
-            Assert.Equal(new StringSpan(0, 2), dirSpan);
-            Assert.Equal(new StringSpan(2, 1), nameSpan);
-
-            // Test double '..'
-            text = UPath.Normalize("a/../../c", out driveSpan, out dirSpan, out nameSpan, out error);
-            Assert.Null(error);
-            Assert.NotNull(text);
-            Assert.Equal("../c", text.ToString());
-            Assert.False(driveSpan.IsValid);
-            Assert.True(dirSpan.IsValid);
-            Assert.True(nameSpan.IsValid);
-            Assert.Equal(new StringSpan(0, 3), dirSpan);
-            Assert.Equal(new StringSpan(3, 1), nameSpan);
-
-            // Test double '..' and trailing '..'
-            text = UPath.Normalize("a/../../c/..", out driveSpan, out dirSpan, out nameSpan, out error);
-            Assert.Null(error);
-            Assert.NotNull(text);
-            Assert.Equal("..", text.ToString());
-            Assert.False(driveSpan.IsValid);
-            Assert.True(dirSpan.IsValid);
-            Assert.False(nameSpan.IsValid);
-            Assert.Equal(new StringSpan(0, 2), dirSpan);
-
-            // Test double '..' and trailing '..'
-            text = UPath.Normalize("a/../../c/../..", out driveSpan, out dirSpan, out nameSpan, out error);
-            Assert.Null(error);
-            Assert.NotNull(text);
-            Assert.Equal("../..", text.ToString());
-            Assert.False(driveSpan.IsValid);
-            Assert.True(dirSpan.IsValid);
-            Assert.False(nameSpan.IsValid);
-            Assert.Equal(new StringSpan(0, 5), dirSpan);
-
-            // Test trailing '..'
-            text = UPath.Normalize("a/b/c/..", out driveSpan, out dirSpan, out nameSpan, out error);
-            Assert.Null(error);
-            Assert.NotNull(text);
-            Assert.Equal("a/b", text.ToString());
-            Assert.False(driveSpan.IsValid);
-            Assert.True(dirSpan.IsValid);
-            Assert.True(nameSpan.IsValid);
-            Assert.Equal(new StringSpan(0, 2), dirSpan);
-            Assert.Equal(new StringSpan(2, 1), nameSpan);
-
-            // Test trailing '..' and trailing '/'
-            text = UPath.Normalize("a/b/c/../", out driveSpan, out dirSpan, out nameSpan, out error);
-            Assert.Null(error);
-            Assert.NotNull(text);
-            Assert.Equal("a/b", text.ToString());
-            Assert.False(driveSpan.IsValid);
-            Assert.True(dirSpan.IsValid);
-            Assert.True(nameSpan.IsValid);
-            Assert.Equal(new StringSpan(0, 2), dirSpan);
-            Assert.Equal(new StringSpan(2, 1), nameSpan);
-
-            // Test root '.'
-            text = UPath.Normalize(".", out driveSpan, out dirSpan, out nameSpan, out error);
-            Assert.Null(error);
-            Assert.NotNull(text);
-            Assert.Equal(".", text.ToString());
-            Assert.False(driveSpan.IsValid);
-            Assert.True(dirSpan.IsValid);
-            Assert.False(nameSpan.IsValid);
-
-            // Test root '.'
-            text = UPath.Normalize("././.", out driveSpan, out dirSpan, out nameSpan, out error);
-            Assert.Null(error);
-            Assert.NotNull(text);
-            Assert.Equal(".", text.ToString());
-            Assert.False(driveSpan.IsValid);
-            Assert.True(dirSpan.IsValid);
-            Assert.False(nameSpan.IsValid);
-
-            // Test root '.'
-            text = UPath.Normalize("a/././b", out driveSpan, out dirSpan, out nameSpan, out error);
-            Assert.Null(error);
-            Assert.NotNull(text);
-            Assert.Equal("a/b", text.ToString());
-            Assert.False(driveSpan.IsValid);
-            Assert.True(dirSpan.IsValid);
-            Assert.True(nameSpan.IsValid);
-            Assert.Equal(new StringSpan(0, 2), dirSpan);
-            Assert.Equal(new StringSpan(2, 1), nameSpan);
-
-            // Test leading '.'
-            text = UPath.Normalize("././a/b", out driveSpan, out dirSpan, out nameSpan, out error);
-            Assert.Null(error);
-            Assert.NotNull(text);
-            Assert.Equal("a/b", text.ToString());
-            Assert.False(driveSpan.IsValid);
-            Assert.True(dirSpan.IsValid);
-            Assert.True(nameSpan.IsValid);
-            Assert.Equal(new StringSpan(0, 2), dirSpan);
-            Assert.Equal(new StringSpan(2, 1), nameSpan);
-
-            // Test trailing '.'
-            text = UPath.Normalize("a/b/./.", out driveSpan, out dirSpan, out nameSpan, out error);
-            Assert.Null(error);
-            Assert.NotNull(text);
-            Assert.Equal("a/b", text.ToString());
-            Assert.False(driveSpan.IsValid);
-            Assert.True(dirSpan.IsValid);
-            Assert.True(nameSpan.IsValid);
-            Assert.Equal(new StringSpan(0, 2), dirSpan);
-            Assert.Equal(new StringSpan(2, 1), nameSpan);
-
-            // Test trailing '.'
-            text = UPath.Normalize("a/b/././", out driveSpan, out dirSpan, out nameSpan, out error);
-            Assert.Null(error);
-            Assert.NotNull(text);
-            Assert.Equal("a/b", text.ToString());
-            Assert.False(driveSpan.IsValid);
-            Assert.True(dirSpan.IsValid);
-            Assert.True(nameSpan.IsValid);
-            Assert.Equal(new StringSpan(0, 2), dirSpan);
-            Assert.Equal(new StringSpan(2, 1), nameSpan);
-
-            // Test duplicate '/'
-            text = UPath.Normalize("a////b/c", out driveSpan, out dirSpan, out nameSpan, out error);
-            Assert.Null(error);
-            Assert.NotNull(text);
-            Assert.Equal("a/b/c", text.ToString());
-            Assert.False(driveSpan.IsValid);
-            Assert.True(dirSpan.IsValid);
-            Assert.True(nameSpan.IsValid);
-            Assert.Equal(new StringSpan(0, 4), dirSpan);
-            Assert.Equal(new StringSpan(4, 1), nameSpan);
-
-            // Test backslash '\'
-            text = UPath.Normalize(@"\a\b\c", out driveSpan, out dirSpan, out nameSpan, out error);
-            Assert.Null(error);
-            Assert.NotNull(text);
-            Assert.Equal("/a/b/c", text.ToString());
-            Assert.False(driveSpan.IsValid);
-            Assert.True(dirSpan.IsValid);
-            Assert.True(nameSpan.IsValid);
-            Assert.Equal(new StringSpan(0, 5), dirSpan);
-            Assert.Equal(new StringSpan(5, 1), nameSpan);
-
-            // Test leading multiple '/'
-            text = UPath.Normalize("////a/b/c", out driveSpan, out dirSpan, out nameSpan, out error);
-            Assert.Null(error);
-            Assert.NotNull(text);
-            Assert.Equal("/a/b/c", text.ToString());
-            Assert.False(driveSpan.IsValid);
-            Assert.True(dirSpan.IsValid);
-            Assert.True(nameSpan.IsValid);
-            Assert.Equal(new StringSpan(0, 5), dirSpan);
-            Assert.Equal(new StringSpan(5, 1), nameSpan);
-
-            // Test Trailing multiple '/'
-            text = UPath.Normalize("a/b/c////", out driveSpan, out dirSpan, out nameSpan, out error);
-            Assert.Null(error);
-            Assert.NotNull(text);
-            Assert.Equal("a/b/c", text.ToString());
-            Assert.False(driveSpan.IsValid);
-            Assert.True(dirSpan.IsValid);
-            Assert.True(nameSpan.IsValid);
-            Assert.Equal(new StringSpan(0, 4), dirSpan);
-            Assert.Equal(new StringSpan(4, 1), nameSpan);
-
-            // Test multiple '/'
-            text = UPath.Normalize("////", out driveSpan, out dirSpan, out nameSpan, out error);
-            Assert.Null(error);
-            Assert.NotNull(text);
-            Assert.Equal("/", text.ToString());
-            Assert.False(driveSpan.IsValid);
-            Assert.True(dirSpan.IsValid);
-            Assert.False(nameSpan.IsValid);
-            Assert.Equal(new StringSpan(0, 1), dirSpan);
-
-            // Test rooted path '/a/b'
-            text = UPath.Normalize("/a/b", out driveSpan, out dirSpan, out nameSpan, out error);
-            Assert.Null(error);
-            Assert.NotNull(text);
-            Assert.Equal("/a/b", text.ToString());
-            Assert.False(driveSpan.IsValid);
-            Assert.True(dirSpan.IsValid);
-            Assert.True(nameSpan.IsValid);
-            Assert.Equal(new StringSpan(0, 3), dirSpan);
-            Assert.Equal(new StringSpan(3, 1), nameSpan);
-
-            // Test drive standard
-            if (OperatingSystem.IsWindows())
-            {
-
-                text = UPath.Normalize("C:/a/b/c", out driveSpan, out dirSpan, out nameSpan, out error);
-                Assert.Null(error);
-                Assert.NotNull(text);
-                Assert.Equal("C:/a/b/c", text.ToString());
-                Assert.True(driveSpan.IsValid);
-                Assert.True(dirSpan.IsValid);
-                Assert.True(nameSpan.IsValid);
-                Assert.Equal(new StringSpan(0, 2), driveSpan);
-                Assert.Equal(new StringSpan(2, 5), dirSpan);
-                Assert.Equal(new StringSpan(7, 1), nameSpan);
-
-                // Test drive backslash invalid
-                UPath.Normalize("C:..", out driveSpan, out dirSpan, out nameSpan, out error);
-                Assert.NotNull(error);
-                Assert.False(driveSpan.IsValid);
-                Assert.False(dirSpan.IsValid);
-                Assert.False(nameSpan.IsValid);
-
-                // Test drive backslash invalid
-                UPath.Normalize("C:/..", out driveSpan, out dirSpan, out nameSpan, out error);
-                Assert.Null(error);
-                Assert.True(driveSpan.IsValid);
-                Assert.True(dirSpan.IsValid);
-                Assert.False(nameSpan.IsValid);
-
-                // Test drive backslash invalid
-                UPath.Normalize("C:/../", out driveSpan, out dirSpan, out nameSpan, out error);
-                Assert.Null(error);
-                Assert.True(driveSpan.IsValid);
-                Assert.True(dirSpan.IsValid);
-                Assert.False(nameSpan.IsValid);
-
-                // Test drive backslash invalid
-                UPath.Normalize("C:/../..", out driveSpan, out dirSpan, out nameSpan, out error);
-                Assert.Null(error);
-                Assert.True(driveSpan.IsValid);
-                Assert.True(dirSpan.IsValid);
-                Assert.False(nameSpan.IsValid);
-
-                // Test drive start ':' is invalid
-                UPath.Normalize(":a/b/c", out driveSpan, out dirSpan, out nameSpan, out error);
-                Assert.NotNull(error);
-                Assert.False(driveSpan.IsValid);
-                Assert.False(dirSpan.IsValid);
-                Assert.False(nameSpan.IsValid);
-
-                // Test drive in the middle ':' is invalid
-                UPath.Normalize("a/c:a/b/c", out driveSpan, out dirSpan, out nameSpan, out error);
-                Assert.NotNull(error);
-                Assert.False(driveSpan.IsValid);
-                Assert.False(dirSpan.IsValid);
-                Assert.False(nameSpan.IsValid);
-
-                // Test drive multiple ':' is invalid
-                UPath.Normalize("a:c:a/b/c", out driveSpan, out dirSpan, out nameSpan, out error);
-                Assert.NotNull(error);
-                Assert.False(driveSpan.IsValid);
-                Assert.False(dirSpan.IsValid);
-                Assert.False(nameSpan.IsValid);
-            }
-        }
-
-        [Fact]
-        public void TestFileExtension()
-        {
-            Assert.Equal("test", new UFile("test.txt").GetFileNameWithoutExtension());
-            Assert.Equal(".txt", new UFile("test.txt").GetFileExtension());
-            Assert.Null(new UFile(".txt").GetFileNameWithoutExtension());
-
-            Assert.Equal("test.another", new UFile("test.another.txt").GetFileNameWithoutExtension());
-            Assert.Equal(".txt", new UFile("test.another.txt").GetFileExtension());
-
-            Assert.Equal(".txt", new UFile(".txt").GetFileExtension());
-            Assert.False(new UFile("test.txt").IsAbsolute);
-        }
-
-        [Fact]
-        public void TestIsDirectoryOnly()
-        {
-            var dirPath = new UDirectory("/a/b/c");
-            Assert.Equal("/a/b/c", dirPath.GetDirectory());
-
-            var filePath = new UFile("/test.txt");
-            Assert.Equal("/", filePath.GetDirectory());
-            Assert.Equal("test.txt", filePath.GetFileName());
-        }
-
-        [Fact]
-        public void TestWithSimpleDirectory()
-        {
-            var assetPath = new UDirectory("/a/b/c");
-            Assert.Equal("/a/b/c", assetPath.GetDirectory());
-            Assert.Equal("/a/b/c", assetPath.FullPath);
-            UDirectory directory;
-            if (OperatingSystem.IsWindows())
-            {
-                directory = new UDirectory("C:/a");
-                Assert.Equal("/a", directory.GetDirectory());
-            }
-            directory = new UDirectory("/a");
-            Assert.Equal("/a", directory.GetDirectory());
-        }
-
-        [Fact]
-        public void TestWithSimplePath()
-        {
-            var assetPath = new UFile("/a/b/c");
-            Assert.Equal("/a/b", assetPath.GetDirectory());
-            Assert.Equal("c", assetPath.GetFileNameWithoutExtension());
-            Assert.Null(assetPath.GetFileExtension());
-            Assert.Equal("/a/b/c", assetPath.GetDirectoryAndFileNameWithoutExtension());
-            Assert.Equal("/a/b/c", assetPath.FullPath);
-        }
-
-        [Fact]
-        public void TestWithSimplePathWithExtension()
-        {
-            var assetPath = new UFile("/a/b/c.txt");
-            Assert.Equal("/a/b", assetPath.GetDirectory());
-            Assert.Equal("c", assetPath.GetFileNameWithoutExtension());
-            Assert.Equal(".txt", assetPath.GetFileExtension());
-            Assert.Equal("/a/b/c", assetPath.GetDirectoryAndFileNameWithoutExtension());
-            Assert.Equal("/a/b/c.txt", assetPath.FullPath);
-        }
-
-        [Fact]
-        public void TestWithNormalization()
-        {
-            var assetPath = new UFile("/a/b/.././././//c.txt");
-            Assert.Equal("/a", assetPath.GetDirectory());
-            Assert.Equal("c", assetPath.GetFileNameWithoutExtension());
-            Assert.Equal(".txt", assetPath.GetFileExtension());
-            Assert.Equal("/a/c", assetPath.GetDirectoryAndFileNameWithoutExtension());
-            Assert.Equal("/a/c.txt", assetPath.FullPath);
-
-            assetPath = new UFile("../.././././//c.txt");
-            Assert.Equal("../..", assetPath.GetDirectory());
-            Assert.Equal("c", assetPath.GetFileNameWithoutExtension());
-            Assert.Equal(".txt", assetPath.GetFileExtension());
-            Assert.Equal("../../c", assetPath.GetDirectoryAndFileNameWithoutExtension());
-            Assert.Equal("../../c.txt", assetPath.FullPath);
-
-            assetPath = new UFile("a/../../../c.txt");
-            Assert.Equal("../../c.txt", assetPath.FullPath);
-        }
-
-        [Fact]
-        public void TestEquals()
-        {
-            var assetPath1 = new UFile(null);
-            var assetPath2 = new UFile(null);
-            Assert.Equal(assetPath1, assetPath2);
-
-            assetPath1 = new UFile("/a/b/c.txt");
-            assetPath2 = new UFile("/a/b/d/../c.txt");
-            Assert.Equal(assetPath1, assetPath2);
-
-            // Test is not done on Extensions
-            assetPath1 = new UFile("/a/b/c.txt");
-            assetPath2 = new UFile("/a/b/d/../c.png");
-            Assert.NotEqual(assetPath1, assetPath2);
-            Assert.Equal(assetPath1.GetDirectoryAndFileNameWithoutExtension(), assetPath2.GetDirectoryAndFileNameWithoutExtension());
-        }
-
-        [Fact]
-        public void TestCombine()
-        {
-            var path = UPath.Combine("/a/b/c", new UFile("../d/e.txt"));
-            Assert.Equal("/a/b/d/e.txt", path.ToString());
-        }
-
-        [Fact]
-        public void TestMixedSlash()
-        {
-            var assetPath1 = new UFile("/a\\b/c\\d.txt");
-            var assetPath2 = new UFile("/a/b/c/d.txt");
-            Assert.Equal(assetPath1.ToString(), assetPath2.ToString());
-        }
-
-        [Fact]
-        public void TestMakeRelative()
-        {
-            UPath assetPath2 = null;
-            UPath newAssetPath2 = null;
-            var dir1 = new UDirectory("/a/b/c");
-
-            var assetDir2 = new UDirectory("/a/b/c");
-            newAssetPath2 = dir1.MakeRelative(assetDir2);
-            Assert.Equal(".", newAssetPath2.FullPath);
-
-            var assetDir3 = new UDirectory("/a/b");
-            newAssetPath2 = dir1.MakeRelative(assetDir3);
-            Assert.Equal("c", newAssetPath2.FullPath);
-
-            var assetDir4 = new UDirectory("/a/b/c/d");
-            newAssetPath2 = dir1.MakeRelative(assetDir4);
-            Assert.Equal("..", newAssetPath2.FullPath);
-
-            // Test direct relative
-            assetPath2 = new UFile("/a/b/c/test.txt");
-            newAssetPath2 = assetPath2.MakeRelative(dir1);
-            Assert.Equal("test.txt", newAssetPath2.FullPath);
-
-            // Test direct relative + subdir
-            assetPath2 = new UFile("/a/b/c/test/test.txt");
-            newAssetPath2 = assetPath2.MakeRelative(dir1);
-            Assert.Equal("test/test.txt", newAssetPath2.FullPath);
-
-            // Test relative 1
-            assetPath2 = new UFile("/a/b/test.txt");
-            newAssetPath2 = assetPath2.MakeRelative(dir1);
-            Assert.Equal("../test.txt", newAssetPath2.FullPath);
-
-            // Test relative 2
-            assetPath2 = new UFile("/a/test.txt");
-            newAssetPath2 = assetPath2.MakeRelative(dir1);
-            Assert.Equal("../../test.txt", newAssetPath2.FullPath);
-
-            // Test relative 3
-            assetPath2 = new UFile("/test.txt");
-            newAssetPath2 = assetPath2.MakeRelative(dir1);
-            Assert.Equal("../../../test.txt", newAssetPath2.FullPath);
-
-            // Test already relative
-            assetPath2 = new UFile("../test.txt");
-            newAssetPath2 = assetPath2.MakeRelative(dir1);
-            Assert.Equal("../test.txt", newAssetPath2.FullPath);
-
-            // Test only root path in common
-            assetPath2 = new UFile("/e/f/g/test.txt");
-            newAssetPath2 = assetPath2.MakeRelative(dir1);
-            Assert.Equal("../../../e/f/g/test.txt", newAssetPath2.FullPath);
-
-            // Test only root path in common with single file
-            assetPath2 = new UFile("/test.txt");
-            newAssetPath2 = assetPath2.MakeRelative(dir1);
-            Assert.Equal("../../../test.txt", newAssetPath2.FullPath);
-        }
-
-        [Fact]
-        public void TestMakeRelativeWithDrive()
-        {
-            if (!OperatingSystem.IsWindows()) return;
-
-            UPath assetPath2 = null;
-            UPath newAssetPath2 = null;
-            var dir1 = new UDirectory("C:/a/b/c");
-
-            // Test direct relative
-            assetPath2 = new UFile("C:/a/b/c/test.txt");
-            newAssetPath2 = assetPath2.MakeRelative(dir1);
-            Assert.Equal("test.txt", newAssetPath2.FullPath);
-
-            // Test direct relative + subdir
-            assetPath2 = new UFile("C:/a/b/c/test/test.txt");
-            newAssetPath2 = assetPath2.MakeRelative(dir1);
-            Assert.Equal("test/test.txt", newAssetPath2.FullPath);
-
-            // Test relative 1
-            assetPath2 = new UFile("C:/a/b/test.txt");
-            newAssetPath2 = assetPath2.MakeRelative(dir1);
-            Assert.Equal("../test.txt", newAssetPath2.FullPath);
-
-            // Test relative 2
-            assetPath2 = new UFile("C:/a/test.txt");
-            newAssetPath2 = assetPath2.MakeRelative(dir1);
-            Assert.Equal("../../test.txt", newAssetPath2.FullPath);
-
-            // Test relative 3
-            assetPath2 = new UFile("C:/test.txt");
-            newAssetPath2 = assetPath2.MakeRelative(dir1);
-            Assert.Equal("../../../test.txt", newAssetPath2.FullPath);
-
-            // Test already relative
-            assetPath2 = new UFile("../test.txt");
-            newAssetPath2 = assetPath2.MakeRelative(dir1);
-            Assert.Equal("../test.txt", newAssetPath2.FullPath);
-
-            // Test no path in common
-            assetPath2 = new UFile("E:/e/f/g/test.txt");
-            newAssetPath2 = assetPath2.MakeRelative(dir1);
-            Assert.Equal("E:/e/f/g/test.txt", newAssetPath2.FullPath);
-
-            // Test no root path single file
-            assetPath2 = new UFile("E:/test.txt");
-            newAssetPath2 = assetPath2.MakeRelative(dir1);
-            Assert.Equal("E:/test.txt", newAssetPath2.FullPath);
-        }
-
-        [Fact]
-        public void TestContains()
-        {
-            if (!OperatingSystem.IsWindows()) return;
-
-            var dir1 = new UDirectory("C:/a/b/c");
-            Assert.True(dir1.Contains(new UFile("C:/a/b/c/d")));
-            Assert.True(dir1.Contains(new UFile("C:/a/b/c/d/e")));
-            Assert.True(dir1.Contains(new UDirectory("C:/a/b/c/d")));
-            Assert.True(dir1.Contains(new UDirectory("C:/a/b/c/d/e")));
-            Assert.False(dir1.Contains(new UFile("C:/a/b/x")));
-            Assert.False(dir1.Contains(new UFile("C:/a/b/cx")));
-        }
-
-        [Fact]
-        public void TestGetDirectoryName()
-        {
-            if (!OperatingSystem.IsWindows()) return;
-
-            Assert.Equal("c", new UDirectory("C:/a/b/c").GetDirectoryName());
-            Assert.Equal("b", new UDirectory("C:/a/b/").GetDirectoryName());
-            Assert.Equal("", new UDirectory("C:/").GetDirectoryName());
-            Assert.Equal("a", new UDirectory("/a").GetDirectoryName());
-            Assert.Equal("", new UDirectory("/").GetDirectoryName());
-            Assert.Equal("a", new UDirectory("//a//").GetDirectoryName());
-        }
-=======
+        if (!OperatingSystem.IsWindows()) return;
+
         Assert.Equal("c", new UDirectory("C:/a/b/c").GetDirectoryName());
         Assert.Equal("b", new UDirectory("C:/a/b/").GetDirectoryName());
         Assert.Equal("", new UDirectory("C:/").GetDirectoryName());
         Assert.Equal("a", new UDirectory("/a").GetDirectoryName());
         Assert.Equal("", new UDirectory("/").GetDirectoryName());
         Assert.Equal("a", new UDirectory("//a//").GetDirectoryName());
->>>>>>> 8fd8a905
     }
 }