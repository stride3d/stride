--- conflicted
+++ resolved
@@ -26,7 +26,7 @@
 * OUT OF OR IN CONNECTION WITH THE SOFTWARE OR THE USE OR OTHER DEALINGS IN
 * THE SOFTWARE.
 */
-using System;
+
 using System.Globalization;
 using System.Runtime.CompilerServices;
 using System.Runtime.InteropServices;
@@ -71,45 +71,11 @@
     /// </summary>
     public static readonly Vector3 One = new(1.0f, 1.0f, 1.0f);
 
-<<<<<<< HEAD
-        /// <summary>
-        /// Casts from System.Numerics to Stride.Maths vectors
-        /// </summary>
-        /// <param name="v">Value to cast</param>
-        public static implicit operator Vector3(System.Numerics.Vector3 v)
-        {
-            return Unsafe.BitCast<System.Numerics.Vector3, Vector3>(v);
-        }
-
-        /// <summary>
-        /// Casts from Stride.Maths to System.Numerics vectors
-        /// </summary>
-        /// <param name="v">Value to cast</param>
-        public static implicit operator System.Numerics.Vector3(Vector3 v)
-        {
-            return Unsafe.BitCast<Vector3, System.Numerics.Vector3>(v);
-        }
-
-        /// <summary>
-        /// Calculates the length of the vector.
-        /// </summary>
-        /// <returns>The length of the vector.</returns>
-        /// <remarks>
-        /// <see cref="Stride.Core.Mathematics.Vector3.LengthSquared"/> may be preferred when only the relative length is needed
-        /// and speed is of the essence.
-        /// </remarks>
-        [MethodImpl(MethodImplOptions.AggressiveInlining)]
-        public readonly float Length()
-        {
-            return MathF.Sqrt((X * X) + (Y * Y) + (Z * Z));
-        }
-=======
     /// <summary>
     /// The X component of the vector.
     /// </summary>
     [DataMember(0)]
     public float X;
->>>>>>> 41381ded
 
     /// <summary>
     /// The Y component of the vector.
@@ -1776,7 +1742,7 @@
     public readonly bool Equals(Vector3 other)
     {
         return MathF.Abs(other.X - X) < MathUtil.ZeroTolerance &&
-            MathF.Abs(other.Y - Y) < MathUtil.ZeroTolerance &&
+                MathF.Abs(other.Y - Y) < MathUtil.ZeroTolerance &&
             MathF.Abs(other.Z - Z) < MathUtil.ZeroTolerance;
     }
 
@@ -1806,46 +1772,46 @@
     }
 
 #if WPFInterop
-    /// <summary>
-    /// Performs an implicit conversion from <see cref="Stride.Core.Mathematics.Vector3"/> to <see cref="System.Windows.Media.Media3D.Vector3D"/>.
-    /// </summary>
-    /// <param name="value">The value.</param>
-    /// <returns>The result of the conversion.</returns>
-    public static implicit operator System.Windows.Media.Media3D.Vector3D(Vector3 value)
-    {
-        return new System.Windows.Media.Media3D.Vector3D(value.X, value.Y, value.Z);
-    }
-
-    /// <summary>
-    /// Performs an explicit conversion from <see cref="System.Windows.Media.Media3D.Vector3D"/> to <see cref="Stride.Core.Mathematics.Vector3"/>.
-    /// </summary>
-    /// <param name="value">The value.</param>
-    /// <returns>The result of the conversion.</returns>
-    public static explicit operator Vector3(System.Windows.Media.Media3D.Vector3D value)
-    {
-        return new Vector3((float)value.X, (float)value.Y, (float)value.Z);
-    }
+        /// <summary>
+        /// Performs an implicit conversion from <see cref="Stride.Core.Mathematics.Vector3"/> to <see cref="System.Windows.Media.Media3D.Vector3D"/>.
+        /// </summary>
+        /// <param name="value">The value.</param>
+        /// <returns>The result of the conversion.</returns>
+        public static implicit operator System.Windows.Media.Media3D.Vector3D(Vector3 value)
+        {
+            return new System.Windows.Media.Media3D.Vector3D(value.X, value.Y, value.Z);
+        }
+
+        /// <summary>
+        /// Performs an explicit conversion from <see cref="System.Windows.Media.Media3D.Vector3D"/> to <see cref="Stride.Core.Mathematics.Vector3"/>.
+        /// </summary>
+        /// <param name="value">The value.</param>
+        /// <returns>The result of the conversion.</returns>
+        public static explicit operator Vector3(System.Windows.Media.Media3D.Vector3D value)
+        {
+            return new Vector3((float)value.X, (float)value.Y, (float)value.Z);
+        }
 #endif
 
 #if XnaInterop
-    /// <summary>
-    /// Performs an implicit conversion from <see cref="Stride.Core.Mathematics.Vector3"/> to <see cref="Microsoft.Xna.Framework.Vector3"/>.
-    /// </summary>
-    /// <param name="value">The value.</param>
-    /// <returns>The result of the conversion.</returns>
-    public static implicit operator Microsoft.Xna.Framework.Vector3(Vector3 value)
-    {
-        return new Microsoft.Xna.Framework.Vector3(value.X, value.Y, value.Z);
-    }
-
-    /// <summary>
-    /// Performs an implicit conversion from <see cref="Microsoft.Xna.Framework.Vector3"/> to <see cref="Stride.Core.Mathematics.Vector3"/>.
-    /// </summary>
-    /// <param name="value">The value.</param>
-    /// <returns>The result of the conversion.</returns>
-    public static implicit operator Vector3(Microsoft.Xna.Framework.Vector3 value)
-    {
-        return new Vector3(value.X, value.Y, value.Z);
-    }
+        /// <summary>
+        /// Performs an implicit conversion from <see cref="Stride.Core.Mathematics.Vector3"/> to <see cref="Microsoft.Xna.Framework.Vector3"/>.
+        /// </summary>
+        /// <param name="value">The value.</param>
+        /// <returns>The result of the conversion.</returns>
+        public static implicit operator Microsoft.Xna.Framework.Vector3(Vector3 value)
+        {
+            return new Microsoft.Xna.Framework.Vector3(value.X, value.Y, value.Z);
+        }
+
+        /// <summary>
+        /// Performs an implicit conversion from <see cref="Microsoft.Xna.Framework.Vector3"/> to <see cref="Stride.Core.Mathematics.Vector3"/>.
+        /// </summary>
+        /// <param name="value">The value.</param>
+        /// <returns>The result of the conversion.</returns>
+        public static implicit operator Vector3(Microsoft.Xna.Framework.Vector3 value)
+        {
+            return new Vector3(value.X, value.Y, value.Z);
+        }
 #endif
 }