// Copyright (c) .NET Foundation and Contributors (https://dotnetfoundation.org/ & https://stride3d.net) and Silicon Studio Corp. (https://www.siliconstudio.co.jp)
// Distributed under the MIT license. See the LICENSE.md file in the project root for more information.
//
// -----------------------------------------------------------------------------
// Original code from SlimMath project. http://code.google.com/p/slimmath/
// Greetings to SlimDX Group. Original code published with the following license:
// -----------------------------------------------------------------------------
/*
* Copyright (c) 2007-2011 SlimDX Group
* 
* Permission is hereby granted, free of charge, to any person obtaining a copy
* of this software and associated documentation files (the "Software"), to deal
* in the Software without restriction, including without limitation the rights
* to use, copy, modify, merge, publish, distribute, sublicense, and/or sell
* copies of the Software, and to permit persons to whom the Software is
* furnished to do so, subject to the following conditions:
* 
* The above copyright notice and this permission notice shall be included in
* all copies or substantial portions of the Software.
* 
* THE SOFTWARE IS PROVIDED "AS IS", WITHOUT WARRANTY OF ANY KIND, EXPRESS OR
* IMPLIED, INCLUDING BUT NOT LIMITED TO THE WARRANTIES OF MERCHANTABILITY,
* FITNESS FOR A PARTICULAR PURPOSE AND NONINFRINGEMENT. IN NO EVENT SHALL THE
* AUTHORS OR COPYRIGHT HOLDERS BE LIABLE FOR ANY CLAIM, DAMAGES OR OTHER
* LIABILITY, WHETHER IN AN ACTION OF CONTRACT, TORT OR OTHERWISE, ARISING FROM,
* OUT OF OR IN CONNECTION WITH THE SOFTWARE OR THE USE OR OTHER DEALINGS IN
* THE SOFTWARE.
*/

using System.Globalization;
using System.Runtime.CompilerServices;
using System.Runtime.InteropServices;

namespace Stride.Core.Mathematics;

/// <summary>
/// Represents a four dimensional mathematical vector.
/// </summary>
[DataContract("float4")]
[DataStyle(DataStyle.Compact)]
[StructLayout(LayoutKind.Sequential, Pack = 4)]
public struct Vector4 : IEquatable<Vector4>, IFormattable
{
    /// <summary>
    /// The size of the <see cref="Vector4"/> type, in bytes.
    /// </summary>
    public static readonly int SizeInBytes = Unsafe.SizeOf<Vector4>();

    /// <summary>
    /// A <see cref="Vector4"/> with all of its components set to zero.
    /// </summary>
    public static readonly Vector4 Zero = new();

    /// <summary>
    /// The X unit <see cref="Vector4"/> (1, 0, 0, 0).
    /// </summary>
    public static readonly Vector4 UnitX = new(1.0f, 0.0f, 0.0f, 0.0f);

    /// <summary>
    /// The Y unit <see cref="Vector4"/> (0, 1, 0, 0).
    /// </summary>
    public static readonly Vector4 UnitY = new(0.0f, 1.0f, 0.0f, 0.0f);

    /// <summary>
    /// The Z unit <see cref="Vector4"/> (0, 0, 1, 0).
    /// </summary>
    public static readonly Vector4 UnitZ = new(0.0f, 0.0f, 1.0f, 0.0f);

    /// <summary>
    /// The W unit <see cref="Vector4"/> (0, 0, 0, 1).
    /// </summary>
    public static readonly Vector4 UnitW = new(0.0f, 0.0f, 0.0f, 1.0f);

    /// <summary>
    /// A <see cref="Vector4"/> with all of its components set to one.
    /// </summary>
    public static readonly Vector4 One = new(1.0f, 1.0f, 1.0f, 1.0f);

    /// <summary>
    /// The X component of the vector.
    /// </summary>
    [DataMember(0)]
    public float X;

<<<<<<< HEAD
        /// <summary>
        /// Casts from System.Numerics to Stride.Maths vectors
        /// </summary>
        /// <param name="v">Value to cast</param>
        public static implicit operator Vector4(System.Numerics.Vector4 v)
        {
            return Unsafe.BitCast<System.Numerics.Vector4, Vector4>(v);
        }

        /// <summary>
        /// Casts from Stride.Maths to System.Numerics vectors
        /// </summary>
        /// <param name="v">Value to cast</param>
        public static implicit operator System.Numerics.Vector4(Vector4 v)
        {
            return Unsafe.BitCast<Vector4, System.Numerics.Vector4>(v);
        }

        /// <summary>
        /// Calculates the length of the vector.
        /// </summary>
        /// <returns>The length of the vector.</returns>
        /// <remarks>
        /// <see cref="Stride.Core.Mathematics.Vector4.LengthSquared"/> may be preferred when only the relative length is needed
        /// and speed is of the essence.
        /// </remarks>
        [MethodImpl(MethodImplOptions.AggressiveInlining)]
        public readonly float Length()
        {
            return MathF.Sqrt((X * X) + (Y * Y) + (Z * Z) + (W * W));
        }
=======
    /// <summary>
    /// The Y component of the vector.
    /// </summary>
    [DataMember(1)]
    public float Y;
>>>>>>> 41381ded

    /// <summary>
    /// The Z component of the vector.
    /// </summary>
    [DataMember(2)]
    public float Z;

    /// <summary>
    /// The W component of the vector.
    /// </summary>
    [DataMember(3)]
    public float W;

    /// <summary>
    /// Initializes a new instance of the <see cref="Vector4"/> struct.
    /// </summary>
    /// <param name="value">The value that will be assigned to all components.</param>
    public Vector4(float value)
    {
        X = value;
        Y = value;
        Z = value;
        W = value;
    }

    /// <summary>
    /// Initializes a new instance of the <see cref="Vector4"/> struct.
    /// </summary>
    /// <param name="x">Initial value for the X component of the vector.</param>
    /// <param name="y">Initial value for the Y component of the vector.</param>
    /// <param name="z">Initial value for the Z component of the vector.</param>
    /// <param name="w">Initial value for the W component of the vector.</param>
    public Vector4(float x, float y, float z, float w)
    {
        X = x;
        Y = y;
        Z = z;
        W = w;
    }

    /// <summary>
    /// Initializes a new instance of the <see cref="Vector4"/> struct.
    /// </summary>
    /// <param name="value">A vector containing the values with which to initialize the X, Y, and Z components.</param>
    /// <param name="w">Initial value for the W component of the vector.</param>
    public Vector4(Vector3 value, float w)
    {
        X = value.X;
        Y = value.Y;
        Z = value.Z;
        W = w;
    }

    /// <summary>
    /// Initializes a new instance of the <see cref="Vector4"/> struct.
    /// </summary>
    /// <param name="value">A vector containing the values with which to initialize the X and Y components.</param>
    /// <param name="z">Initial value for the Z component of the vector.</param>
    /// <param name="w">Initial value for the W component of the vector.</param>
    public Vector4(Vector2 value, float z, float w)
    {
        X = value.X;
        Y = value.Y;
        Z = z;
        W = w;
    }

    /// <summary>
    /// Initializes a new instance of the <see cref="Vector4"/> struct.
    /// </summary>
    /// <param name="values">The values to assign to the X, Y, Z, and W components of the vector. This must be an array with four elements.</param>
    /// <exception cref="ArgumentNullException">Thrown when <paramref name="values"/> is <c>null</c>.</exception>
    /// <exception cref="ArgumentOutOfRangeException">Thrown when <paramref name="values"/> contains more or less than four elements.</exception>
    public Vector4(float[] values)
    {
        ArgumentNullException.ThrowIfNull(values);
        if (values.Length != 4)
            throw new ArgumentOutOfRangeException(nameof(values), "There must be four and only four input values for Vector4.");

        X = values[0];
        Y = values[1];
        Z = values[2];
        W = values[3];
    }

    /// <summary>
    /// Gets a value indicting whether this instance is normalized.
    /// </summary>
    public readonly bool IsNormalized
    {
        get { return MathF.Abs((X * X) + (Y * Y) + (Z * Z) + (W * W) - 1f) < MathUtil.ZeroTolerance; }
    }

    /// <summary>
    /// Gets or sets the component at the specified index.
    /// </summary>
    /// <value>The value of the X, Y, Z, or W component, depending on the index.</value>
    /// <param name="index">The index of the component to access. Use 0 for the X component, 1 for the Y component, 2 for the Z component, and 3 for the W component.</param>
    /// <returns>The value of the component at the specified index.</returns>
    /// <exception cref="System.ArgumentOutOfRangeException">Thrown when the <paramref name="index"/> is out of the range [0, 3].</exception>
    public float this[int index]
    {
        readonly get
        {
            return index switch
            {
                0 => X,
                1 => Y,
                2 => Z,
                3 => W,
                _ => throw new ArgumentOutOfRangeException(nameof(index), "Indices for Vector4 run from 0 to 3, inclusive."),
            };
        }

        set
        {
            switch (index)
            {
                case 0: X = value; break;
                case 1: Y = value; break;
                case 2: Z = value; break;
                case 3: W = value; break;
                default: throw new ArgumentOutOfRangeException(nameof(index), "Indices for Vector4 run from 0 to 3, inclusive.");
            }
        }
    }

    /// <summary>
    /// Casts from System.Numerics to Stride.Maths vectors
    /// </summary>
    /// <param name="v">Value to cast</param>
    public static implicit operator Vector4(System.Numerics.Vector4 v)
    {
        return Unsafe.BitCast<System.Numerics.Vector4, Vector4>(v);
    }

    /// <summary>
    /// Casts from Stride.Maths to System.Numerics vectors
    /// </summary>
    /// <param name="v">Value to cast</param>
    public static implicit operator System.Numerics.Vector4(Vector4 v)
    {
        return Unsafe.BitCast<Vector4, System.Numerics.Vector4>(v);
    }

    /// <summary>
    /// Calculates the length of the vector.
    /// </summary>
    /// <returns>The length of the vector.</returns>
    /// <remarks>
    /// <see cref="LengthSquared"/> may be preferred when only the relative length is needed
    /// and speed is of the essence.
    /// </remarks>
    [MethodImpl(MethodImplOptions.AggressiveInlining)]
    public readonly float Length()
    {
        return MathF.Sqrt((X * X) + (Y * Y) + (Z * Z) + (W * W));
    }

    /// <summary>
    /// Calculates the squared length of the vector.
    /// </summary>
    /// <returns>The squared length of the vector.</returns>
    /// <remarks>
    /// This method may be preferred to <see cref="Length"/> when only a relative length is needed
    /// and speed is of the essence.
    /// </remarks>
    [MethodImpl(MethodImplOptions.AggressiveInlining)]
    public readonly float LengthSquared()
    {
        return (X * X) + (Y * Y) + (Z * Z) + (W * W);
    }

    /// <summary>
    /// Converts the vector into a unit vector.
    /// </summary>
    [MethodImpl(MethodImplOptions.AggressiveInlining)]
    public void Normalize()
    {
        float length = Length();
        if (length > MathUtil.ZeroTolerance)
        {
            float inverse = 1.0f / length;
            X *= inverse;
            Y *= inverse;
            Z *= inverse;
            W *= inverse;
        }
    }

    /// <summary>
    /// Raises the exponent for each components.
    /// </summary>
    /// <param name="exponent">The exponent.</param>
    public void Pow(float exponent)
    {
        X = MathF.Pow(X, exponent);
        Y = MathF.Pow(Y, exponent);
        Z = MathF.Pow(Z, exponent);
        W = MathF.Pow(W, exponent);
    }

    /// <summary>
    /// Creates an array containing the elements of the vector.
    /// </summary>
    /// <returns>A four-element array containing the components of the vector.</returns>
    public readonly float[] ToArray()
    {
        return [X, Y, Z, W];
    }

    /// <summary>
    /// Moves the first vector4 to the second one in a straight line.
    /// </summary>
    /// <param name="from">The first point.</param>
    /// <param name="to">The second point.</param>
    /// <param name="maxTravelDistance">The rate at which the first point is going to move towards the second point.</param>
    public static Vector4 Moveto(in Vector4 from, in Vector4 to, float maxTravelDistance)
    {
        Vector4 distance = Subtract(to, from);

        float length = distance.Length();

        if (maxTravelDistance >= length || length == 0)
        {
            return to;
        }
        else
        {
            var v = 1f / length * maxTravelDistance;
            return new Vector4(from.X + (distance.X * v), from.Y + (distance.Y * v), from.Z + (distance.Z * v), from.W + (distance.W * v));
        }
    }

    /// <summary>
    /// Adds two vectors.
    /// </summary>
    /// <param name="left">The first vector to add.</param>
    /// <param name="right">The second vector to add.</param>
    /// <param name="result">When the method completes, contains the sum of the two vectors.</param>
    [MethodImpl(MethodImplOptions.AggressiveInlining)]
    public static void Add(ref readonly Vector4 left, ref readonly Vector4 right, out Vector4 result)
    {
        result = new Vector4(left.X + right.X, left.Y + right.Y, left.Z + right.Z, left.W + right.W);
    }

    /// <summary>
    /// Adds two vectors.
    /// </summary>
    /// <param name="left">The first vector to add.</param>
    /// <param name="right">The second vector to add.</param>
    /// <returns>The sum of the two vectors.</returns>
    [MethodImpl(MethodImplOptions.AggressiveInlining)]
    public static Vector4 Add(Vector4 left, Vector4 right)
    {
        return new Vector4(left.X + right.X, left.Y + right.Y, left.Z + right.Z, left.W + right.W);
    }

    /// <summary>
    /// Subtracts two vectors.
    /// </summary>
    /// <param name="left">The first vector to subtract.</param>
    /// <param name="right">The second vector to subtract.</param>
    /// <param name="result">When the method completes, contains the difference of the two vectors.</param>
    [MethodImpl(MethodImplOptions.AggressiveInlining)]
    public static void Subtract(ref readonly Vector4 left, ref readonly Vector4 right, out Vector4 result)
    {
        result = new Vector4(left.X - right.X, left.Y - right.Y, left.Z - right.Z, left.W - right.W);
    }

    /// <summary>
    /// Subtracts two vectors.
    /// </summary>
    /// <param name="left">The first vector to subtract.</param>
    /// <param name="right">The second vector to subtract.</param>
    /// <returns>The difference of the two vectors.</returns>
    [MethodImpl(MethodImplOptions.AggressiveInlining)]
    public static Vector4 Subtract(in Vector4 left, in Vector4 right)
    {
        return new Vector4(left.X - right.X, left.Y - right.Y, left.Z - right.Z, left.W - right.W);
    }

    /// <summary>
    /// Scales a vector by the given value.
    /// </summary>
    /// <param name="value">The vector to scale.</param>
    /// <param name="scale">The amount by which to scale the vector.</param>
    /// <param name="result">When the method completes, contains the scaled vector.</param>
    [MethodImpl(MethodImplOptions.AggressiveInlining)]
    public static void Multiply(ref readonly Vector4 value, float scale, out Vector4 result)
    {
        result = new Vector4(value.X * scale, value.Y * scale, value.Z * scale, value.W * scale);
    }

    /// <summary>
    /// Scales a vector by the given value.
    /// </summary>
    /// <param name="value">The vector to scale.</param>
    /// <param name="scale">The amount by which to scale the vector.</param>
    /// <returns>The scaled vector.</returns>
    [MethodImpl(MethodImplOptions.AggressiveInlining)]
    public static Vector4 Multiply(Vector4 value, float scale)
    {
        return new Vector4(value.X * scale, value.Y * scale, value.Z * scale, value.W * scale);
    }

    /// <summary>
    /// Modulates a vector with another by performing component-wise multiplication.
    /// </summary>
    /// <param name="left">The first vector to modulate.</param>
    /// <param name="right">The second vector to modulate.</param>
    /// <param name="result">When the method completes, contains the modulated vector.</param>
    [MethodImpl(MethodImplOptions.AggressiveInlining)]
    public static void Modulate(ref readonly Vector4 left, ref readonly Vector4 right, out Vector4 result)
    {
        result = new Vector4(left.X * right.X, left.Y * right.Y, left.Z * right.Z, left.W * right.W);
    }

    /// <summary>
    /// Modulates a vector with another by performing component-wise multiplication.
    /// </summary>
    /// <param name="left">The first vector to modulate.</param>
    /// <param name="right">The second vector to modulate.</param>
    /// <returns>The modulated vector.</returns>
    [MethodImpl(MethodImplOptions.AggressiveInlining)]
    public static Vector4 Modulate(Vector4 left, Vector4 right)
    {
        return new Vector4(left.X * right.X, left.Y * right.Y, left.Z * right.Z, left.W * right.W);
    }

    /// <summary>
    /// Scales a vector by the given value.
    /// </summary>
    /// <param name="value">The vector to scale.</param>
    /// <param name="scale">The amount by which to scale the vector.</param>
    /// <param name="result">When the method completes, contains the scaled vector.</param>
    [MethodImpl(MethodImplOptions.AggressiveInlining)]
    public static void Divide(ref readonly Vector4 value, float scale, out Vector4 result)
    {
        result = new Vector4(value.X / scale, value.Y / scale, value.Z / scale, value.W / scale);
    }

    /// <summary>
    /// Scales a vector by the given value.
    /// </summary>
    /// <param name="value">The vector to scale.</param>
    /// <param name="scale">The amount by which to scale the vector.</param>
    /// <returns>The scaled vector.</returns>
    [MethodImpl(MethodImplOptions.AggressiveInlining)]
    public static Vector4 Divide(Vector4 value, float scale)
    {
        return new Vector4(value.X / scale, value.Y / scale, value.Z / scale, value.W / scale);
    }

    /// <summary>
    /// Demodulates a vector with another by performing component-wise division.
    /// </summary>
    /// <param name="left">The first vector to demodulate.</param>
    /// <param name="right">The second vector to demodulate.</param>
    /// <param name="result">When the method completes, contains the demodulated vector.</param>
    [MethodImpl(MethodImplOptions.AggressiveInlining)]
    public static void Demodulate(ref readonly Vector4 left, ref readonly Vector4 right, out Vector4 result)
    {
        result = new Vector4(left.X / right.X, left.Y / right.Y, left.Z / right.Z, left.W / right.W);
    }

    /// <summary>
    /// Demodulates a vector with another by performing component-wise division.
    /// </summary>
    /// <param name="left">The first vector to demodulate.</param>
    /// <param name="right">The second vector to demodulate.</param>
    /// <returns>The demodulated vector.</returns>
    [MethodImpl(MethodImplOptions.AggressiveInlining)]
    public static Vector4 Demodulate(Vector4 left, Vector4 right)
    {
        return new Vector4(left.X / right.X, left.Y / right.Y, left.Z / right.Z, left.W / right.W);
    }

    /// <summary>
    /// Reverses the direction of a given vector.
    /// </summary>
    /// <param name="value">The vector to negate.</param>
    /// <param name="result">When the method completes, contains a vector facing in the opposite direction.</param>
    [MethodImpl(MethodImplOptions.AggressiveInlining)]
    public static void Negate(ref readonly Vector4 value, out Vector4 result)
    {
        result = new Vector4(-value.X, -value.Y, -value.Z, -value.W);
    }

    /// <summary>
    /// Reverses the direction of a given vector.
    /// </summary>
    /// <param name="value">The vector to negate.</param>
    /// <returns>A vector facing in the opposite direction.</returns>
    [MethodImpl(MethodImplOptions.AggressiveInlining)]
    public static Vector4 Negate(Vector4 value)
    {
        return new Vector4(-value.X, -value.Y, -value.Z, -value.W);
    }

    /// <summary>
    /// Returns a <see cref="Vector4"/> containing the 4D Cartesian coordinates of a point specified in Barycentric coordinates relative to a 4D triangle.
    /// </summary>
    /// <param name="value1">A <see cref="Vector4"/> containing the 4D Cartesian coordinates of vertex 1 of the triangle.</param>
    /// <param name="value2">A <see cref="Vector4"/> containing the 4D Cartesian coordinates of vertex 2 of the triangle.</param>
    /// <param name="value3">A <see cref="Vector4"/> containing the 4D Cartesian coordinates of vertex 3 of the triangle.</param>
    /// <param name="amount1">Barycentric coordinate b2, which expresses the weighting factor toward vertex 2 (specified in <paramref name="value2"/>).</param>
    /// <param name="amount2">Barycentric coordinate b3, which expresses the weighting factor toward vertex 3 (specified in <paramref name="value3"/>).</param>
    /// <param name="result">When the method completes, contains the 4D Cartesian coordinates of the specified point.</param>
    public static void Barycentric(ref readonly Vector4 value1, ref readonly Vector4 value2, ref readonly Vector4 value3, float amount1, float amount2, out Vector4 result)
    {
        result = new Vector4(
            value1.X + (amount1 * (value2.X - value1.X)) + (amount2 * (value3.X - value1.X)),
            value1.Y + (amount1 * (value2.Y - value1.Y)) + (amount2 * (value3.Y - value1.Y)),
            value1.Z + (amount1 * (value2.Z - value1.Z)) + (amount2 * (value3.Z - value1.Z)),
            value1.W + (amount1 * (value2.W - value1.W)) + (amount2 * (value3.W - value1.W)));
    }

    /// <summary>
    /// Returns a <see cref="Vector4"/> containing the 4D Cartesian coordinates of a point specified in Barycentric coordinates relative to a 4D triangle.
    /// </summary>
    /// <param name="value1">A <see cref="Vector4"/> containing the 4D Cartesian coordinates of vertex 1 of the triangle.</param>
    /// <param name="value2">A <see cref="Vector4"/> containing the 4D Cartesian coordinates of vertex 2 of the triangle.</param>
    /// <param name="value3">A <see cref="Vector4"/> containing the 4D Cartesian coordinates of vertex 3 of the triangle.</param>
    /// <param name="amount1">Barycentric coordinate b2, which expresses the weighting factor toward vertex 2 (specified in <paramref name="value2"/>).</param>
    /// <param name="amount2">Barycentric coordinate b3, which expresses the weighting factor toward vertex 3 (specified in <paramref name="value3"/>).</param>
    /// <returns>A new <see cref="Vector4"/> containing the 4D Cartesian coordinates of the specified point.</returns>
    public static Vector4 Barycentric(Vector4 value1, Vector4 value2, Vector4 value3, float amount1, float amount2)
    {
        Barycentric(ref value1, ref value2, ref value3, amount1, amount2, out var result);
        return result;
    }

    /// <summary>
    /// Restricts a value to be within a specified range.
    /// </summary>
    /// <param name="value">The value to clamp.</param>
    /// <param name="min">The minimum value.</param>
    /// <param name="max">The maximum value.</param>
    /// <param name="result">When the method completes, contains the clamped value.</param>
    public static void Clamp(ref readonly Vector4 value, ref readonly Vector4 min, ref readonly Vector4 max, out Vector4 result)
    {
        float x = value.X;
        x = (x > max.X) ? max.X : x;
        x = (x < min.X) ? min.X : x;

        float y = value.Y;
        y = (y > max.Y) ? max.Y : y;
        y = (y < min.Y) ? min.Y : y;

        float z = value.Z;
        z = (z > max.Z) ? max.Z : z;
        z = (z < min.Z) ? min.Z : z;

        float w = value.W;
        w = (w > max.W) ? max.W : w;
        w = (w < min.W) ? min.W : w;

        result = new Vector4(x, y, z, w);
    }

    /// <summary>
    /// Restricts a value to be within a specified range.
    /// </summary>
    /// <param name="value">The value to clamp.</param>
    /// <param name="min">The minimum value.</param>
    /// <param name="max">The maximum value.</param>
    /// <returns>The clamped value.</returns>
    public static Vector4 Clamp(Vector4 value, Vector4 min, Vector4 max)
    {
        Clamp(ref value, ref min, ref max, out var result);
        return result;
    }

    /// <summary>
    /// Calculates the distance between two vectors.
    /// </summary>
    /// <param name="value1">The first vector.</param>
    /// <param name="value2">The second vector.</param>
    /// <param name="result">When the method completes, contains the distance between the two vectors.</param>
    /// <remarks>
    /// <see cref="Vector4.DistanceSquared(ref readonly Vector4, ref readonly Vector4, out float)"/> may be preferred when only the relative distance is needed
    /// and speed is of the essence.
    /// </remarks>
    public static void Distance(ref readonly Vector4 value1, ref readonly Vector4 value2, out float result)
    {
        float x = value1.X - value2.X;
        float y = value1.Y - value2.Y;
        float z = value1.Z - value2.Z;
        float w = value1.W - value2.W;

        result = MathF.Sqrt((x * x) + (y * y) + (z * z) + (w * w));
    }

    /// <summary>
    /// Calculates the distance between two vectors.
    /// </summary>
    /// <param name="value1">The first vector.</param>
    /// <param name="value2">The second vector.</param>
    /// <returns>The distance between the two vectors.</returns>
    /// <remarks>
    /// <see cref="Vector4.DistanceSquared(Vector4, Vector4)"/> may be preferred when only the relative distance is needed
    /// and speed is of the essence.
    /// </remarks>
    public static float Distance(Vector4 value1, Vector4 value2)
    {
        float x = value1.X - value2.X;
        float y = value1.Y - value2.Y;
        float z = value1.Z - value2.Z;
        float w = value1.W - value2.W;

        return MathF.Sqrt((x * x) + (y * y) + (z * z) + (w * w));
    }

    /// <summary>
    /// Calculates the squared distance between two vectors.
    /// </summary>
    /// <param name="value1">The first vector.</param>
    /// <param name="value2">The second vector.</param>
    /// <param name="result">When the method completes, contains the squared distance between the two vectors.</param>
    /// <remarks>Distance squared is the value before taking the square root.
    /// Distance squared can often be used in place of distance if relative comparisons are being made.
    /// For example, consider three points A, B, and C. To determine whether B or C is further from A,
    /// compare the distance between A and B to the distance between A and C. Calculating the two distances
    /// involves two square roots, which are computationally expensive. However, using distance squared
    /// provides the same information and avoids calculating two square roots.
    /// </remarks>
    public static void DistanceSquared(ref readonly Vector4 value1, ref readonly Vector4 value2, out float result)
    {
        float x = value1.X - value2.X;
        float y = value1.Y - value2.Y;
        float z = value1.Z - value2.Z;
        float w = value1.W - value2.W;

        result = (x * x) + (y * y) + (z * z) + (w * w);
    }

    /// <summary>
    /// Calculates the squared distance between two vectors.
    /// </summary>
    /// <param name="value1">The first vector.</param>
    /// <param name="value2">The second vector.</param>
    /// <returns>The squared distance between the two vectors.</returns>
    /// <remarks>Distance squared is the value before taking the square root.
    /// Distance squared can often be used in place of distance if relative comparisons are being made.
    /// For example, consider three points A, B, and C. To determine whether B or C is further from A,
    /// compare the distance between A and B to the distance between A and C. Calculating the two distances
    /// involves two square roots, which are computationally expensive. However, using distance squared
    /// provides the same information and avoids calculating two square roots.
    /// </remarks>
    public static float DistanceSquared(Vector4 value1, Vector4 value2)
    {
        float x = value1.X - value2.X;
        float y = value1.Y - value2.Y;
        float z = value1.Z - value2.Z;
        float w = value1.W - value2.W;

        return (x * x) + (y * y) + (z * z) + (w * w);
    }

    /// <summary>
    /// Calculates the dot product of two vectors.
    /// </summary>
    /// <param name="left">First source vector</param>
    /// <param name="right">Second source vector.</param>
    /// <param name="result">When the method completes, contains the dot product of the two vectors.</param>
    [MethodImpl(MethodImplOptions.AggressiveInlining)]
    public static void Dot(ref readonly Vector4 left, ref readonly Vector4 right, out float result)
    {
        result = (left.X * right.X) + (left.Y * right.Y) + (left.Z * right.Z) + (left.W * right.W);
    }

    /// <summary>
    /// Calculates the dot product of two vectors.
    /// </summary>
    /// <param name="left">First source vector.</param>
    /// <param name="right">Second source vector.</param>
    /// <returns>The dot product of the two vectors.</returns>
    [MethodImpl(MethodImplOptions.AggressiveInlining)]
    public static float Dot(Vector4 left, Vector4 right)
    {
        return (left.X * right.X) + (left.Y * right.Y) + (left.Z * right.Z) + (left.W * right.W);
    }

    /// <summary>
    /// Converts the vector into a unit vector.
    /// </summary>
    /// <param name="value">The vector to normalize.</param>
    /// <param name="result">When the method completes, contains the normalized vector.</param>
    [MethodImpl(MethodImplOptions.AggressiveInlining)]
    public static void Normalize(ref readonly Vector4 value, out Vector4 result)
    {
        Vector4 temp = value;
        result = temp;
        result.Normalize();
    }

    /// <summary>
    /// Converts the vector into a unit vector.
    /// </summary>
    /// <param name="value">The vector to normalize.</param>
    /// <returns>The normalized vector.</returns>
    [MethodImpl(MethodImplOptions.AggressiveInlining)]
    public static Vector4 Normalize(Vector4 value)
    {
        value.Normalize();
        return value;
    }

    /// <summary>
    /// Performs a linear interpolation between two vectors.
    /// </summary>
    /// <param name="start">Start vector.</param>
    /// <param name="end">End vector.</param>
    /// <param name="amount">Value between 0 and 1 indicating the weight of <paramref name="end"/>.</param>
    /// <param name="result">When the method completes, contains the linear interpolation of the two vectors.</param>
    /// <remarks>
    /// This method performs the linear interpolation based on the following formula.
    /// <c>start + (end - start) * amount</c>
    /// Passing <paramref name="amount"/> a value of 0 will cause <paramref name="start"/> to be returned; a value of 1 will cause <paramref name="end"/> to be returned.
    /// </remarks>
    public static void Lerp(ref readonly Vector4 start, ref readonly Vector4 end, float amount, out Vector4 result)
    {
        result.X = start.X + ((end.X - start.X) * amount);
        result.Y = start.Y + ((end.Y - start.Y) * amount);
        result.Z = start.Z + ((end.Z - start.Z) * amount);
        result.W = start.W + ((end.W - start.W) * amount);
    }

    /// <summary>
    /// Performs a linear interpolation between two vectors.
    /// </summary>
    /// <param name="start">Start vector.</param>
    /// <param name="end">End vector.</param>
    /// <param name="amount">Value between 0 and 1 indicating the weight of <paramref name="end"/>.</param>
    /// <returns>The linear interpolation of the two vectors.</returns>
    /// <remarks>
    /// This method performs the linear interpolation based on the following formula.
    /// <c>start + (end - start) * amount</c>
    /// Passing <paramref name="amount"/> a value of 0 will cause <paramref name="start"/> to be returned; a value of 1 will cause <paramref name="end"/> to be returned.
    /// </remarks>
    public static Vector4 Lerp(Vector4 start, Vector4 end, float amount)
    {
        Lerp(ref start, ref end, amount, out var result);
        return result;
    }

    /// <summary>
    /// Performs a cubic interpolation between two vectors.
    /// </summary>
    /// <param name="start">Start vector.</param>
    /// <param name="end">End vector.</param>
    /// <param name="amount">Value between 0 and 1 indicating the weight of <paramref name="end"/>.</param>
    /// <param name="result">When the method completes, contains the cubic interpolation of the two vectors.</param>
    public static void SmoothStep(ref readonly Vector4 start, ref readonly Vector4 end, float amount, out Vector4 result)
    {
        amount = (amount > 1.0f) ? 1.0f : ((amount < 0.0f) ? 0.0f : amount);
        amount = amount * amount * (3.0f - (2.0f * amount));

        result.X = start.X + ((end.X - start.X) * amount);
        result.Y = start.Y + ((end.Y - start.Y) * amount);
        result.Z = start.Z + ((end.Z - start.Z) * amount);
        result.W = start.W + ((end.W - start.W) * amount);
    }

    /// <summary>
    /// Performs a cubic interpolation between two vectors.
    /// </summary>
    /// <param name="start">Start vector.</param>
    /// <param name="end">End vector.</param>
    /// <param name="amount">Value between 0 and 1 indicating the weight of <paramref name="end"/>.</param>
    /// <returns>The cubic interpolation of the two vectors.</returns>
    public static Vector4 SmoothStep(Vector4 start, Vector4 end, float amount)
    {
        SmoothStep(ref start, ref end, amount, out var result);
        return result;
    }

    /// <summary>
    /// Performs a Hermite spline interpolation.
    /// </summary>
    /// <param name="value1">First source position vector.</param>
    /// <param name="tangent1">First source tangent vector.</param>
    /// <param name="value2">Second source position vector.</param>
    /// <param name="tangent2">Second source tangent vector.</param>
    /// <param name="amount">Weighting factor.</param>
    /// <param name="result">When the method completes, contains the result of the Hermite spline interpolation.</param>
    public static void Hermite(ref readonly Vector4 value1, ref readonly Vector4 tangent1, ref readonly Vector4 value2, ref readonly Vector4 tangent2, float amount, out Vector4 result)
    {
        float squared = amount * amount;
        float cubed = amount * squared;
        float part1 = (2.0f * cubed) - (3.0f * squared) + 1.0f;
        float part2 = (-2.0f * cubed) + (3.0f * squared);
        float part3 = cubed - (2.0f * squared) + amount;
        float part4 = cubed - squared;

        result = new Vector4(
            (value1.X * part1) + (value2.X * part2) + (tangent1.X * part3) + (tangent2.X * part4),
            (value1.Y * part1) + (value2.Y * part2) + (tangent1.Y * part3) + (tangent2.Y * part4),
            (value1.Z * part1) + (value2.Z * part2) + (tangent1.Z * part3) + (tangent2.Z * part4),
            (value1.W * part1) + (value2.W * part2) + (tangent1.W * part3) + (tangent2.W * part4));
    }

    /// <summary>
    /// Performs a Hermite spline interpolation.
    /// </summary>
    /// <param name="value1">First source position vector.</param>
    /// <param name="tangent1">First source tangent vector.</param>
    /// <param name="value2">Second source position vector.</param>
    /// <param name="tangent2">Second source tangent vector.</param>
    /// <param name="amount">Weighting factor.</param>
    /// <returns>The result of the Hermite spline interpolation.</returns>
    public static Vector4 Hermite(Vector4 value1, Vector4 tangent1, Vector4 value2, Vector4 tangent2, float amount)
    {
        Hermite(ref value1, ref tangent1, ref value2, ref tangent2, amount, out var result);
        return result;
    }

    /// <summary>
    /// Performs a Catmull-Rom interpolation using the specified positions.
    /// </summary>
    /// <param name="value1">The first position in the interpolation.</param>
    /// <param name="value2">The second position in the interpolation.</param>
    /// <param name="value3">The third position in the interpolation.</param>
    /// <param name="value4">The fourth position in the interpolation.</param>
    /// <param name="amount">Weighting factor.</param>
    /// <param name="result">When the method completes, contains the result of the Catmull-Rom interpolation.</param>
    public static void CatmullRom(ref readonly Vector4 value1, ref readonly Vector4 value2, ref readonly Vector4 value3, ref readonly Vector4 value4, float amount, out Vector4 result)
    {
        float squared = amount * amount;
        float cubed = amount * squared;

        result.X = 0.5f * ((2.0f * value2.X) + ((-value1.X + value3.X) * amount) + (((((2.0f * value1.X) - (5.0f * value2.X)) + (4.0f * value3.X)) - value4.X) * squared) + ((((-value1.X + (3.0f * value2.X)) - (3.0f * value3.X)) + value4.X) * cubed));
        result.Y = 0.5f * ((2.0f * value2.Y) + ((-value1.Y + value3.Y) * amount) + (((((2.0f * value1.Y) - (5.0f * value2.Y)) + (4.0f * value3.Y)) - value4.Y) * squared) + ((((-value1.Y + (3.0f * value2.Y)) - (3.0f * value3.Y)) + value4.Y) * cubed));
        result.Z = 0.5f * ((2.0f * value2.Z) + ((-value1.Z + value3.Z) * amount) + (((((2.0f * value1.Z) - (5.0f * value2.Z)) + (4.0f * value3.Z)) - value4.Z) * squared) + ((((-value1.Z + (3.0f * value2.Z)) - (3.0f * value3.Z)) + value4.Z) * cubed));
        result.W = 0.5f * ((2.0f * value2.W) + ((-value1.W + value3.W) * amount) + (((((2.0f * value1.W) - (5.0f * value2.W)) + (4.0f * value3.W)) - value4.W) * squared) + ((((-value1.W + (3.0f * value2.W)) - (3.0f * value3.W)) + value4.W) * cubed));
    }

    /// <summary>
    /// Performs a Catmull-Rom interpolation using the specified positions.
    /// </summary>
    /// <param name="value1">The first position in the interpolation.</param>
    /// <param name="value2">The second position in the interpolation.</param>
    /// <param name="value3">The third position in the interpolation.</param>
    /// <param name="value4">The fourth position in the interpolation.</param>
    /// <param name="amount">Weighting factor.</param>
    /// <returns>A vector that is the result of the Catmull-Rom interpolation.</returns>
    public static Vector4 CatmullRom(Vector4 value1, Vector4 value2, Vector4 value3, Vector4 value4, float amount)
    {
        CatmullRom(ref value1, ref value2, ref value3, ref value4, amount, out var result);
        return result;
    }

    /// <summary>
    /// Returns a vector containing the smallest components of the specified vectors.
    /// </summary>
    /// <param name="left">The first source vector.</param>
    /// <param name="right">The second source vector.</param>
    /// <param name="result">When the method completes, contains an new vector composed of the largest components of the source vectors.</param>
    [MethodImpl(MethodImplOptions.AggressiveInlining)]
    public static void Max(ref readonly Vector4 left, ref readonly Vector4 right, out Vector4 result)
    {
        result.X = (left.X > right.X) ? left.X : right.X;
        result.Y = (left.Y > right.Y) ? left.Y : right.Y;
        result.Z = (left.Z > right.Z) ? left.Z : right.Z;
        result.W = (left.W > right.W) ? left.W : right.W;
    }

    /// <summary>
    /// Returns a vector containing the largest components of the specified vectors.
    /// </summary>
    /// <param name="left">The first source vector.</param>
    /// <param name="right">The second source vector.</param>
    /// <returns>A vector containing the largest components of the source vectors.</returns>
    [MethodImpl(MethodImplOptions.AggressiveInlining)]
    public static Vector4 Max(Vector4 left, Vector4 right)
    {
        Max(ref left, ref right, out var result);
        return result;
    }

    /// <summary>
    /// Returns a vector containing the smallest components of the specified vectors.
    /// </summary>
    /// <param name="left">The first source vector.</param>
    /// <param name="right">The second source vector.</param>
    /// <param name="result">When the method completes, contains an new vector composed of the smallest components of the source vectors.</param>
    [MethodImpl(MethodImplOptions.AggressiveInlining)]
    public static void Min(ref readonly Vector4 left, ref readonly Vector4 right, out Vector4 result)
    {
        result.X = (left.X < right.X) ? left.X : right.X;
        result.Y = (left.Y < right.Y) ? left.Y : right.Y;
        result.Z = (left.Z < right.Z) ? left.Z : right.Z;
        result.W = (left.W < right.W) ? left.W : right.W;
    }

    /// <summary>
    /// Returns a vector containing the smallest components of the specified vectors.
    /// </summary>
    /// <param name="left">The first source vector.</param>
    /// <param name="right">The second source vector.</param>
    /// <returns>A vector containing the smallest components of the source vectors.</returns>
    [MethodImpl(MethodImplOptions.AggressiveInlining)]
    public static Vector4 Min(Vector4 left, Vector4 right)
    {
        Min(ref left, ref right, out var result);
        return result;
    }

    /// <summary>
    /// Orthogonalizes a list of vectors.
    /// </summary>
    /// <param name="destination">The list of orthogonalized vectors.</param>
    /// <param name="source">The list of vectors to orthogonalize.</param>
    /// <remarks>
    /// <para>Orthogonalization is the process of making all vectors orthogonal to each other. This
    /// means that any given vector in the list will be orthogonal to any other given vector in the
    /// list.</para>
    /// <para>Because this method uses the modified Gram-Schmidt process, the resulting vectors
    /// tend to be numerically unstable. The numeric stability decreases according to the vectors
    /// position in the list so that the first vector is the most stable and the last vector is the
    /// least stable.</para>
    /// </remarks>
    /// <exception cref="ArgumentNullException">Thrown when <paramref name="source"/> or <paramref name="destination"/> is <c>null</c>.</exception>
    /// <exception cref="ArgumentOutOfRangeException">Thrown when <paramref name="destination"/> is shorter in length than <paramref name="source"/>.</exception>
    public static void Orthogonalize(Vector4[] destination, params Vector4[] source)
    {
        //Uses the modified Gram-Schmidt process.
        //q1 = m1
        //q2 = m2 - ((q1 ⋅ m2) / (q1 ⋅ q1)) * q1
        //q3 = m3 - ((q1 ⋅ m3) / (q1 ⋅ q1)) * q1 - ((q2 ⋅ m3) / (q2 ⋅ q2)) * q2
        //q4 = m4 - ((q1 ⋅ m4) / (q1 ⋅ q1)) * q1 - ((q2 ⋅ m4) / (q2 ⋅ q2)) * q2 - ((q3 ⋅ m4) / (q3 ⋅ q3)) * q3
        //q5 = ...

        ArgumentNullException.ThrowIfNull(source);
        ArgumentNullException.ThrowIfNull(destination);
        if (destination.Length < source.Length)
            throw new ArgumentOutOfRangeException(nameof(destination), "The destination array must be of same length or larger length than the source array.");

        for (int i = 0; i < source.Length; ++i)
        {
            Vector4 newvector = source[i];

            for (int r = 0; r < i; ++r)
            {
                newvector -= Dot(destination[r], newvector) / Dot(destination[r], destination[r]) * destination[r];
            }

            destination[i] = newvector;
        }
    }

    /// <summary>
    /// Orthonormalizes a list of vectors.
    /// </summary>
    /// <param name="destination">The list of orthonormalized vectors.</param>
    /// <param name="source">The list of vectors to orthonormalize.</param>
    /// <remarks>
    /// <para>Orthonormalization is the process of making all vectors orthogonal to each
    /// other and making all vectors of unit length. This means that any given vector will
    /// be orthogonal to any other given vector in the list.</para>
    /// <para>Because this method uses the modified Gram-Schmidt process, the resulting vectors
    /// tend to be numerically unstable. The numeric stability decreases according to the vectors
    /// position in the list so that the first vector is the most stable and the last vector is the
    /// least stable.</para>
    /// </remarks>
    /// <exception cref="ArgumentNullException">Thrown when <paramref name="source"/> or <paramref name="destination"/> is <c>null</c>.</exception>
    /// <exception cref="ArgumentOutOfRangeException">Thrown when <paramref name="destination"/> is shorter in length than <paramref name="source"/>.</exception>
    public static void Orthonormalize(Vector4[] destination, params Vector4[] source)
    {
        //Uses the modified Gram-Schmidt process.
        //Because we are making unit vectors, we can optimize the math for orthogonalization
        //and simplify the projection operation to remove the division.
        //q1 = m1 / |m1|
        //q2 = (m2 - (q1 ⋅ m2) * q1) / |m2 - (q1 ⋅ m2) * q1|
        //q3 = (m3 - (q1 ⋅ m3) * q1 - (q2 ⋅ m3) * q2) / |m3 - (q1 ⋅ m3) * q1 - (q2 ⋅ m3) * q2|
        //q4 = (m4 - (q1 ⋅ m4) * q1 - (q2 ⋅ m4) * q2 - (q3 ⋅ m4) * q3) / |m4 - (q1 ⋅ m4) * q1 - (q2 ⋅ m4) * q2 - (q3 ⋅ m4) * q3|
        //q5 = ...

        ArgumentNullException.ThrowIfNull(source);
        ArgumentNullException.ThrowIfNull(destination);
        if (destination.Length < source.Length)
            throw new ArgumentOutOfRangeException(nameof(destination), "The destination array must be of same length or larger length than the source array.");

        for (int i = 0; i < source.Length; ++i)
        {
            Vector4 newvector = source[i];

            for (int r = 0; r < i; ++r)
            {
                newvector -= Vector4.Dot(destination[r], newvector) * destination[r];
            }

            newvector.Normalize();
            destination[i] = newvector;
        }
    }

    /// <summary>
    /// Transforms a 4D vector by the given <see cref="Quaternion"/> rotation.
    /// </summary>
    /// <param name="vector">The vector to rotate.</param>
    /// <param name="rotation">The <see cref="Quaternion"/> rotation to apply.</param>
    /// <param name="result">When the method completes, contains the transformed <see cref="Vector4"/>.</param>
    public static void Transform(ref readonly Vector4 vector, ref readonly Quaternion rotation, out Vector4 result)
    {
        float x = rotation.X + rotation.X;
        float y = rotation.Y + rotation.Y;
        float z = rotation.Z + rotation.Z;
        float wx = rotation.W * x;
        float wy = rotation.W * y;
        float wz = rotation.W * z;
        float xx = rotation.X * x;
        float xy = rotation.X * y;
        float xz = rotation.X * z;
        float yy = rotation.Y * y;
        float yz = rotation.Y * z;
        float zz = rotation.Z * z;

        result = new Vector4(
            (vector.X * (1.0f - yy - zz)) + (vector.Y * (xy - wz)) + (vector.Z * (xz + wy)),
            (vector.X * (xy + wz)) + (vector.Y * (1.0f - xx - zz)) + (vector.Z * (yz - wx)),
            (vector.X * (xz - wy)) + (vector.Y * (yz + wx)) + (vector.Z * (1.0f - xx - yy)),
            vector.W);
    }

    /// <summary>
    /// Transforms a 4D vector by the given <see cref="Quaternion"/> rotation.
    /// </summary>
    /// <param name="vector">The vector to rotate.</param>
    /// <param name="rotation">The <see cref="Quaternion"/> rotation to apply.</param>
    /// <returns>The transformed <see cref="Vector4"/>.</returns>
    public static Vector4 Transform(Vector4 vector, Quaternion rotation)
    {
        Transform(ref vector, ref rotation, out var result);
        return result;
    }

    /// <summary>
    /// Transforms an array of vectors by the given <see cref="Quaternion"/> rotation.
    /// </summary>
    /// <param name="source">The array of vectors to transform.</param>
    /// <param name="rotation">The <see cref="Quaternion"/> rotation to apply.</param>
    /// <param name="destination">The array for which the transformed vectors are stored.
    /// This array may be the same array as <paramref name="source"/>.</param>
    /// <exception cref="ArgumentNullException">Thrown when <paramref name="source"/> or <paramref name="destination"/> is <c>null</c>.</exception>
    /// <exception cref="ArgumentOutOfRangeException">Thrown when <paramref name="destination"/> is shorter in length than <paramref name="source"/>.</exception>
    public static void Transform(Vector4[] source, ref readonly Quaternion rotation, Vector4[] destination)
    {
        ArgumentNullException.ThrowIfNull(source);
        ArgumentNullException.ThrowIfNull(destination);
        if (destination.Length < source.Length)
            throw new ArgumentOutOfRangeException(nameof(destination), "The destination array must be of same length or larger length than the source array.");

        float x = rotation.X + rotation.X;
        float y = rotation.Y + rotation.Y;
        float z = rotation.Z + rotation.Z;
        float wx = rotation.W * x;
        float wy = rotation.W * y;
        float wz = rotation.W * z;
        float xx = rotation.X * x;
        float xy = rotation.X * y;
        float xz = rotation.X * z;
        float yy = rotation.Y * y;
        float yz = rotation.Y * z;
        float zz = rotation.Z * z;

        float num1 = 1.0f - yy - zz;
        float num2 = xy - wz;
        float num3 = xz + wy;
        float num4 = xy + wz;
        float num5 = 1.0f - xx - zz;
        float num6 = yz - wx;
        float num7 = xz - wy;
        float num8 = yz + wx;
        float num9 = 1.0f - xx - yy;

        for (int i = 0; i < source.Length; ++i)
        {
            destination[i] = new Vector4(
                (source[i].X * num1) + (source[i].Y * num2) + (source[i].Z * num3),
                (source[i].X * num4) + (source[i].Y * num5) + (source[i].Z * num6),
                (source[i].X * num7) + (source[i].Y * num8) + (source[i].Z * num9),
                source[i].W);
        }
    }

    /// <summary>
    /// Transforms a 4D vector by the given <see cref="Matrix"/>.
    /// </summary>
    /// <param name="vector">The source vector.</param>
    /// <param name="transform">The transformation <see cref="Matrix"/>.</param>
    /// <param name="result">When the method completes, contains the transformed <see cref="Vector4"/>.</param>
    public static void Transform(ref readonly Vector4 vector, ref readonly Matrix transform, out Vector4 result)
    {
        result = new Vector4(
            (vector.X * transform.M11) + (vector.Y * transform.M21) + (vector.Z * transform.M31) + (vector.W * transform.M41),
            (vector.X * transform.M12) + (vector.Y * transform.M22) + (vector.Z * transform.M32) + (vector.W * transform.M42),
            (vector.X * transform.M13) + (vector.Y * transform.M23) + (vector.Z * transform.M33) + (vector.W * transform.M43),
            (vector.X * transform.M14) + (vector.Y * transform.M24) + (vector.Z * transform.M34) + (vector.W * transform.M44));
    }

    /// <summary>
    /// Transforms a 4D vector by the given <see cref="Matrix"/>.
    /// </summary>
    /// <param name="vector">The source vector.</param>
    /// <param name="transform">The transformation <see cref="Matrix"/>.</param>
    /// <returns>The transformed <see cref="Vector4"/>.</returns>
    public static Vector4 Transform(Vector4 vector, Matrix transform)
    {
        Transform(ref vector, ref transform, out var result);
        return result;
    }

    /// <summary>
    /// Transforms an array of 4D vectors by the given <see cref="Matrix"/>.
    /// </summary>
    /// <param name="source">The array of vectors to transform.</param>
    /// <param name="transform">The transformation <see cref="Matrix"/>.</param>
    /// <param name="destination">The array for which the transformed vectors are stored.
    /// This array may be the same array as <paramref name="source"/>.</param>
    /// <exception cref="ArgumentNullException">Thrown when <paramref name="source"/> or <paramref name="destination"/> is <c>null</c>.</exception>
    /// <exception cref="ArgumentOutOfRangeException">Thrown when <paramref name="destination"/> is shorter in length than <paramref name="source"/>.</exception>
    public static void Transform(Vector4[] source, ref readonly Matrix transform, Vector4[] destination)
    {
        ArgumentNullException.ThrowIfNull(source);
        ArgumentNullException.ThrowIfNull(destination);
        if (destination.Length < source.Length)
            throw new ArgumentOutOfRangeException(nameof(destination), "The destination array must be of same length or larger length than the source array.");

        for (int i = 0; i < source.Length; ++i)
        {
            Transform(ref source[i], in transform, out destination[i]);
        }
    }

    /// <summary>
    /// Adds two vectors.
    /// </summary>
    /// <param name="left">The first vector to add.</param>
    /// <param name="right">The second vector to add.</param>
    /// <returns>The sum of the two vectors.</returns>
    [MethodImpl(MethodImplOptions.AggressiveInlining)]
    public static Vector4 operator +(Vector4 left, Vector4 right)
    {
        return new Vector4(left.X + right.X, left.Y + right.Y, left.Z + right.Z, left.W + right.W);
    }

    /// <summary>
    /// Assert a vector (return it unchanged).
    /// </summary>
    /// <param name="value">The vector to assert (unchange).</param>
    /// <returns>The asserted (unchanged) vector.</returns>
    [MethodImpl(MethodImplOptions.AggressiveInlining)]
    public static Vector4 operator +(Vector4 value)
    {
        return value;
    }

    /// <summary>
    /// Subtracts two vectors.
    /// </summary>
    /// <param name="left">The first vector to subtract.</param>
    /// <param name="right">The second vector to subtract.</param>
    /// <returns>The difference of the two vectors.</returns>
    [MethodImpl(MethodImplOptions.AggressiveInlining)]
    public static Vector4 operator -(Vector4 left, Vector4 right)
    {
        return new Vector4(left.X - right.X, left.Y - right.Y, left.Z - right.Z, left.W - right.W);
    }

    /// <summary>
    /// Reverses the direction of a given vector.
    /// </summary>
    /// <param name="value">The vector to negate.</param>
    /// <returns>A vector facing in the opposite direction.</returns>
    [MethodImpl(MethodImplOptions.AggressiveInlining)]
    public static Vector4 operator -(Vector4 value)
    {
        return new Vector4(-value.X, -value.Y, -value.Z, -value.W);
    }

    /// <summary>
    /// Scales a vector by the given value.
    /// </summary>
    /// <param name="scale">The amount by which to scale the vector.</param>
    /// <param name="value">The vector to scale.</param>
    /// <returns>The scaled vector.</returns>
    [MethodImpl(MethodImplOptions.AggressiveInlining)]
    public static Vector4 operator *(float scale, Vector4 value)
    {
        return new Vector4(value.X * scale, value.Y * scale, value.Z * scale, value.W * scale);
    }

    /// <summary>
    /// Scales a vector by the given value.
    /// </summary>
    /// <param name="value">The vector to scale.</param>
    /// <param name="scale">The amount by which to scale the vector.</param>
    /// <returns>The scaled vector.</returns>
    [MethodImpl(MethodImplOptions.AggressiveInlining)]
    public static Vector4 operator *(Vector4 value, float scale)
    {
        return new Vector4(value.X * scale, value.Y * scale, value.Z * scale, value.W * scale);
    }

    /// <summary>
    /// Modulates a vector with another by performing component-wise multiplication.
    /// </summary>
    /// <param name="left">The first vector to multiply.</param>
    /// <param name="right">The second vector to multiply.</param>
    /// <returns>The multiplication of the two vectors.</returns>
    [MethodImpl(MethodImplOptions.AggressiveInlining)]
    public static Vector4 operator *(Vector4 left, Vector4 right)
    {
        return new Vector4(left.X * right.X, left.Y * right.Y, left.Z * right.Z, left.W * right.W);
    }

    /// <summary>
    /// Scales a vector by the given value.
    /// </summary>
    /// <param name="value">The vector to scale.</param>
    /// <param name="scale">The amount by which to scale the vector.</param>
    /// <returns>The scaled vector.</returns>
    [MethodImpl(MethodImplOptions.AggressiveInlining)]
    public static Vector4 operator /(Vector4 value, float scale)
    {
        return new Vector4(value.X / scale, value.Y / scale, value.Z / scale, value.W / scale);
    }

    /// <summary>
    /// Divides a numerator by a vector.
    /// </summary>
    /// <param name="numerator">The numerator.</param>
    /// <param name="value">The value.</param>
    /// <returns>The scaled vector.</returns>
    [MethodImpl(MethodImplOptions.AggressiveInlining)]
    public static Vector4 operator /(float numerator, Vector4 value)
    {
        return new Vector4(numerator / value.X, numerator / value.Y, numerator / value.Z, numerator / value.W);
    }

    /// <summary>
    /// Divides a vector by the given vector, component-wise.
    /// </summary>
    /// <param name="value">The vector to scale.</param>
    /// <param name="by">The by.</param>
    /// <returns>The scaled vector.</returns>
    [MethodImpl(MethodImplOptions.AggressiveInlining)]
    public static Vector4 operator /(Vector4 value, Vector4 by)
    {
        return new Vector4(value.X / by.X, value.Y / by.Y, value.Z / by.Z, value.W / by.W);
    }

    /// <summary>
    /// Tests for equality between two objects.
    /// </summary>
    /// <remarks> Comparison is not strict, a difference of <see cref="MathUtil.ZeroTolerance"/> will return as equal. </remarks>
    /// <param name="left">The first value to compare.</param>
    /// <param name="right">The second value to compare.</param>
    /// <returns><c>true</c> if <paramref name="left"/> has the same value as <paramref name="right"/>; otherwise, <c>false</c>.</returns>
    public static bool operator ==(Vector4 left, Vector4 right)
    {
        return left.Equals(right);
    }

    /// <summary>
    /// Tests for inequality between two objects.
    /// </summary>
    /// <param name="left">The first value to compare.</param>
    /// <param name="right">The second value to compare.</param>
    /// <returns><c>true</c> if <paramref name="left"/> has a different value than <paramref name="right"/>; otherwise, <c>false</c>.</returns>
    public static bool operator !=(Vector4 left, Vector4 right)
    {
        return !left.Equals(right);
    }

    /// <summary>
    /// Performs an explicit conversion from <see cref="Vector4"/> to <see cref="Vector2"/>.
    /// </summary>
    /// <param name="value">The value.</param>
    /// <returns>The result of the conversion.</returns>
    public static explicit operator Vector2(Vector4 value)
    {
        return new Vector2(value.X, value.Y);
    }

    /// <summary>
    /// Performs an explicit conversion from <see cref="Vector4"/> to <see cref="Vector3"/>.
    /// </summary>
    /// <param name="value">The value.</param>
    /// <returns>The result of the conversion.</returns>
    public static explicit operator Vector3(Vector4 value)
    {
        return new Vector3(value.X, value.Y, value.Z);
    }

    /// <summary>
    /// Returns a <see cref="string"/> that represents this instance.
    /// </summary>
    /// <returns>
    /// A <see cref="string"/> that represents this instance.
    /// </returns>
    public override readonly string ToString()
    {
        return string.Format(CultureInfo.CurrentCulture, "X:{0} Y:{1} Z:{2} W:{3}", X, Y, Z, W);
    }

    /// <summary>
    /// Returns a <see cref="string"/> that represents this instance.
    /// </summary>
    /// <param name="format">The format.</param>
    /// <returns>
    /// A <see cref="string"/> that represents this instance.
    /// </returns>
    public readonly string ToString(string? format)
    {
        if (format == null)
            return ToString();

        return string.Format(CultureInfo.CurrentCulture, "X:{0} Y:{1} Z:{2} W:{3}", X.ToString(format, CultureInfo.CurrentCulture),
            Y.ToString(format, CultureInfo.CurrentCulture), Z.ToString(format, CultureInfo.CurrentCulture), W.ToString(format, CultureInfo.CurrentCulture));
    }

    /// <summary>
    /// Returns a <see cref="string"/> that represents this instance.
    /// </summary>
    /// <param name="formatProvider">The format provider.</param>
    /// <returns>
    /// A <see cref="string"/> that represents this instance.
    /// </returns>
    public readonly string ToString(IFormatProvider? formatProvider)
    {
        return string.Format(formatProvider, "X:{0} Y:{1} Z:{2} W:{3}", X, Y, Z, W);
    }

    /// <summary>
    /// Returns a <see cref="string"/> that represents this instance.
    /// </summary>
    /// <param name="format">The format.</param>
    /// <param name="formatProvider">The format provider.</param>
    /// <returns>
    /// A <see cref="string"/> that represents this instance.
    /// </returns>
    public readonly string ToString(string? format, IFormatProvider? formatProvider)
    {
        if (format == null)
            ToString(formatProvider);

        return string.Format(formatProvider, "X:{0} Y:{1} Z:{2} W:{3}", X.ToString(format, formatProvider),
            Y.ToString(format, formatProvider), Z.ToString(format, formatProvider), W.ToString(format, formatProvider));
    }

    /// <summary>
    /// Returns a hash code for this instance.
    /// </summary>
    /// <returns>
    /// A hash code for this instance, suitable for use in hashing algorithms and data structures like a hash table.
    /// </returns>
    public override readonly int GetHashCode()
    {
        return HashCode.Combine(X, Y, Z, W);
    }

    /// <summary>
    /// Determines whether the specified <see cref="Vector4"/> is exactly equal to this instance.
    /// </summary>
    /// <param name="other">The <see cref="Vector4"/> to compare with this instance.</param>
    /// <returns>
    /// <c>true</c> if the specified <see cref="Vector4"/> is exactly equal to this instance; otherwise, <c>false</c>.
    /// </returns>
    public readonly bool EqualsStrict(Vector4 other)
    {
        return other.X == X && other.Y == Y && other.Z == Z && other.W == W;
    }

    /// <summary>
    /// Determines whether the specified <see cref="Vector4"/> is within <see cref="MathUtil.ZeroTolerance"/> for equality to this instance.
    /// </summary>
    /// <param name="other">The <see cref="Vector4"/> to compare with this instance.</param>
    /// <returns>
    /// <c>true</c> if the specified <see cref="Vector4"/> is equal or almost equal to this instance; otherwise, <c>false</c>.
    /// </returns>
    public readonly bool Equals(Vector4 other)
    {
        return MathF.Abs(other.X - X) < MathUtil.ZeroTolerance &&
            MathF.Abs(other.Y - Y) < MathUtil.ZeroTolerance &&
            MathF.Abs(other.Z - Z) < MathUtil.ZeroTolerance &&
            MathF.Abs(other.W - W) < MathUtil.ZeroTolerance;
    }

    /// <summary>
    /// Determines whether the specified <see cref="object"/> is within <see cref="MathUtil.ZeroTolerance"/> for equality to this instance.
    /// </summary>
    /// <param name="value">The <see cref="object"/> to compare with this instance.</param>
    /// <returns>
    /// <c>true</c> if the specified <see cref="object"/> is equal or almost equal to this instance; otherwise, <c>false</c>.
    /// </returns>
    public override readonly bool Equals(object? value)
    {
            return value is Vector4 vector && Equals(vector);
    }

    /// <summary>
    /// Deconstructs the vector's components into named variables.
    /// </summary>
    /// <param name="x">The X component</param>
    /// <param name="y">The Y component</param>
    /// <param name="z">The Z component</param>
    /// <param name="w">The W component</param>
    public readonly void Deconstruct(out float x, out float y, out float z, out float w)
    {
        x = X;
        y = Y;
        z = Z;
        w = W;
    }

#if WPFInterop
    /// <summary>
    /// Performs an implicit conversion from <see cref="Stride.Core.Mathematics.Vector4"/> to <see cref="System.Windows.Media.Media3D.Point4D"/>.
    /// </summary>
    /// <param name="value">The value.</param>
    /// <returns>The result of the conversion.</returns>
    public static implicit operator System.Windows.Media.Media3D.Point4D(Vector4 value)
    {
        return new System.Windows.Media.Media3D.Point4D(value.X, value.Y, value.Z, value.W);
    }

    /// <summary>
    /// Performs an explicit conversion from <see cref="System.Windows.Media.Media3D.Point4D"/> to <see cref="Stride.Core.Mathematics.Vector4"/>.
    /// </summary>
    /// <param name="value">The value.</param>
    /// <returns>The result of the conversion.</returns>
    public static explicit operator Vector4(System.Windows.Media.Media3D.Point4D value)
    {
        return new Vector4((float)value.X, (float)value.Y, (float)value.Z, (float)value.W);
    }
#endif

#if XnaInterop
    /// <summary>
    /// Performs an implicit conversion from <see cref="Stride.Core.Mathematics.Vector4"/> to <see cref="Microsoft.Xna.Framework.Vector4"/>.
    /// </summary>
    /// <param name="value">The value.</param>
    /// <returns>The result of the conversion.</returns>
    public static implicit operator Microsoft.Xna.Framework.Vector4(Vector4 value)
    {
        return new Microsoft.Xna.Framework.Vector4(value.X, value.Y, value.Z, value.W);
    }

    /// <summary>
    /// Performs an implicit conversion from <see cref="Microsoft.Xna.Framework.Vector4"/> to <see cref="Stride.Core.Mathematics.Vector4"/>.
    /// </summary>
    /// <param name="value">The value.</param>
    /// <returns>The result of the conversion.</returns>
    public static implicit operator Vector4(Microsoft.Xna.Framework.Vector4 value)
    {
        return new Vector4(value.X, value.Y, value.Z, value.W);
    }
#endif
}<|MERGE_RESOLUTION|>--- conflicted
+++ resolved
@@ -82,45 +82,11 @@
     [DataMember(0)]
     public float X;
 
-<<<<<<< HEAD
-        /// <summary>
-        /// Casts from System.Numerics to Stride.Maths vectors
-        /// </summary>
-        /// <param name="v">Value to cast</param>
-        public static implicit operator Vector4(System.Numerics.Vector4 v)
-        {
-            return Unsafe.BitCast<System.Numerics.Vector4, Vector4>(v);
-        }
-
-        /// <summary>
-        /// Casts from Stride.Maths to System.Numerics vectors
-        /// </summary>
-        /// <param name="v">Value to cast</param>
-        public static implicit operator System.Numerics.Vector4(Vector4 v)
-        {
-            return Unsafe.BitCast<Vector4, System.Numerics.Vector4>(v);
-        }
-
-        /// <summary>
-        /// Calculates the length of the vector.
-        /// </summary>
-        /// <returns>The length of the vector.</returns>
-        /// <remarks>
-        /// <see cref="Stride.Core.Mathematics.Vector4.LengthSquared"/> may be preferred when only the relative length is needed
-        /// and speed is of the essence.
-        /// </remarks>
-        [MethodImpl(MethodImplOptions.AggressiveInlining)]
-        public readonly float Length()
-        {
-            return MathF.Sqrt((X * X) + (Y * Y) + (Z * Z) + (W * W));
-        }
-=======
     /// <summary>
     /// The Y component of the vector.
     /// </summary>
     [DataMember(1)]
     public float Y;
->>>>>>> 41381ded
 
     /// <summary>
     /// The Z component of the vector.
@@ -533,10 +499,10 @@
     public static void Barycentric(ref readonly Vector4 value1, ref readonly Vector4 value2, ref readonly Vector4 value3, float amount1, float amount2, out Vector4 result)
     {
         result = new Vector4(
-            value1.X + (amount1 * (value2.X - value1.X)) + (amount2 * (value3.X - value1.X)),
-            value1.Y + (amount1 * (value2.Y - value1.Y)) + (amount2 * (value3.Y - value1.Y)),
-            value1.Z + (amount1 * (value2.Z - value1.Z)) + (amount2 * (value3.Z - value1.Z)),
-            value1.W + (amount1 * (value2.W - value1.W)) + (amount2 * (value3.W - value1.W)));
+        value1.X + (amount1 * (value2.X - value1.X)) + (amount2 * (value3.X - value1.X)),
+        value1.Y + (amount1 * (value2.Y - value1.Y)) + (amount2 * (value3.Y - value1.Y)),
+        value1.Z + (amount1 * (value2.Z - value1.Z)) + (amount2 * (value3.Z - value1.Z)),
+        value1.W + (amount1 * (value2.W - value1.W)) + (amount2 * (value3.W - value1.W)));
     }
 
     /// <summary>
@@ -641,11 +607,11 @@
     /// <param name="value1">The first vector.</param>
     /// <param name="value2">The second vector.</param>
     /// <param name="result">When the method completes, contains the squared distance between the two vectors.</param>
-    /// <remarks>Distance squared is the value before taking the square root.
-    /// Distance squared can often be used in place of distance if relative comparisons are being made.
-    /// For example, consider three points A, B, and C. To determine whether B or C is further from A,
-    /// compare the distance between A and B to the distance between A and C. Calculating the two distances
-    /// involves two square roots, which are computationally expensive. However, using distance squared
+    /// <remarks>Distance squared is the value before taking the square root. 
+    /// Distance squared can often be used in place of distance if relative comparisons are being made. 
+    /// For example, consider three points A, B, and C. To determine whether B or C is further from A, 
+    /// compare the distance between A and B to the distance between A and C. Calculating the two distances 
+    /// involves two square roots, which are computationally expensive. However, using distance squared 
     /// provides the same information and avoids calculating two square roots.
     /// </remarks>
     public static void DistanceSquared(ref readonly Vector4 value1, ref readonly Vector4 value2, out float result)
@@ -664,11 +630,11 @@
     /// <param name="value1">The first vector.</param>
     /// <param name="value2">The second vector.</param>
     /// <returns>The squared distance between the two vectors.</returns>
-    /// <remarks>Distance squared is the value before taking the square root.
-    /// Distance squared can often be used in place of distance if relative comparisons are being made.
-    /// For example, consider three points A, B, and C. To determine whether B or C is further from A,
-    /// compare the distance between A and B to the distance between A and C. Calculating the two distances
-    /// involves two square roots, which are computationally expensive. However, using distance squared
+    /// <remarks>Distance squared is the value before taking the square root. 
+    /// Distance squared can often be used in place of distance if relative comparisons are being made. 
+    /// For example, consider three points A, B, and C. To determine whether B or C is further from A, 
+    /// compare the distance between A and B to the distance between A and C. Calculating the two distances 
+    /// involves two square roots, which are computationally expensive. However, using distance squared 
     /// provides the same information and avoids calculating two square roots.
     /// </remarks>
     public static float DistanceSquared(Vector4 value1, Vector4 value2)
@@ -740,7 +706,7 @@
     /// <remarks>
     /// This method performs the linear interpolation based on the following formula.
     /// <c>start + (end - start) * amount</c>
-    /// Passing <paramref name="amount"/> a value of 0 will cause <paramref name="start"/> to be returned; a value of 1 will cause <paramref name="end"/> to be returned.
+    /// Passing <paramref name="amount"/> a value of 0 will cause <paramref name="start"/> to be returned; a value of 1 will cause <paramref name="end"/> to be returned. 
     /// </remarks>
     public static void Lerp(ref readonly Vector4 start, ref readonly Vector4 end, float amount, out Vector4 result)
     {
@@ -760,7 +726,7 @@
     /// <remarks>
     /// This method performs the linear interpolation based on the following formula.
     /// <c>start + (end - start) * amount</c>
-    /// Passing <paramref name="amount"/> a value of 0 will cause <paramref name="start"/> to be returned; a value of 1 will cause <paramref name="end"/> to be returned.
+    /// Passing <paramref name="amount"/> a value of 0 will cause <paramref name="start"/> to be returned; a value of 1 will cause <paramref name="end"/> to be returned. 
     /// </remarks>
     public static Vector4 Lerp(Vector4 start, Vector4 end, float amount)
     {
@@ -818,10 +784,10 @@
         float part4 = cubed - squared;
 
         result = new Vector4(
-            (value1.X * part1) + (value2.X * part2) + (tangent1.X * part3) + (tangent2.X * part4),
-            (value1.Y * part1) + (value2.Y * part2) + (tangent1.Y * part3) + (tangent2.Y * part4),
-            (value1.Z * part1) + (value2.Z * part2) + (tangent1.Z * part3) + (tangent2.Z * part4),
-            (value1.W * part1) + (value2.W * part2) + (tangent1.W * part3) + (tangent2.W * part4));
+        (value1.X * part1) + (value2.X * part2) + (tangent1.X * part3) + (tangent2.X * part4),
+        (value1.Y * part1) + (value2.Y * part2) + (tangent1.Y * part3) + (tangent2.Y * part4),
+        (value1.Z * part1) + (value2.Z * part2) + (tangent1.Z * part3) + (tangent2.Z * part4),
+        (value1.W * part1) + (value2.W * part2) + (tangent1.W * part3) + (tangent2.W * part4));
     }
 
     /// <summary>
@@ -1041,9 +1007,9 @@
         float zz = rotation.Z * z;
 
         result = new Vector4(
-            (vector.X * (1.0f - yy - zz)) + (vector.Y * (xy - wz)) + (vector.Z * (xz + wy)),
-            (vector.X * (xy + wz)) + (vector.Y * (1.0f - xx - zz)) + (vector.Z * (yz - wx)),
-            (vector.X * (xz - wy)) + (vector.Y * (yz + wx)) + (vector.Z * (1.0f - xx - yy)),
+        (vector.X * (1.0f - yy - zz)) + (vector.Y * (xy - wz)) + (vector.Z * (xz + wy)),
+        (vector.X * (xy + wz)) + (vector.Y * (1.0f - xx - zz)) + (vector.Z * (yz - wx)),
+        (vector.X * (xz - wy)) + (vector.Y * (yz + wx)) + (vector.Z * (1.0f - xx - yy)),
             vector.W);
     }
 
@@ -1101,9 +1067,9 @@
         for (int i = 0; i < source.Length; ++i)
         {
             destination[i] = new Vector4(
-                (source[i].X * num1) + (source[i].Y * num2) + (source[i].Z * num3),
-                (source[i].X * num4) + (source[i].Y * num5) + (source[i].Z * num6),
-                (source[i].X * num7) + (source[i].Y * num8) + (source[i].Z * num9),
+            (source[i].X * num1) + (source[i].Y * num2) + (source[i].Z * num3),
+            (source[i].X * num4) + (source[i].Y * num5) + (source[i].Z * num6),
+            (source[i].X * num7) + (source[i].Y * num8) + (source[i].Z * num9),
                 source[i].W);
         }
     }
@@ -1378,7 +1344,7 @@
     /// Returns a hash code for this instance.
     /// </summary>
     /// <returns>
-    /// A hash code for this instance, suitable for use in hashing algorithms and data structures like a hash table.
+    /// A hash code for this instance, suitable for use in hashing algorithms and data structures like a hash table. 
     /// </returns>
     public override readonly int GetHashCode()
     {
@@ -1407,8 +1373,8 @@
     public readonly bool Equals(Vector4 other)
     {
         return MathF.Abs(other.X - X) < MathUtil.ZeroTolerance &&
-            MathF.Abs(other.Y - Y) < MathUtil.ZeroTolerance &&
-            MathF.Abs(other.Z - Z) < MathUtil.ZeroTolerance &&
+                MathF.Abs(other.Y - Y) < MathUtil.ZeroTolerance &&
+                MathF.Abs(other.Z - Z) < MathUtil.ZeroTolerance &&
             MathF.Abs(other.W - W) < MathUtil.ZeroTolerance;
     }
 
@@ -1421,7 +1387,7 @@
     /// </returns>
     public override readonly bool Equals(object? value)
     {
-            return value is Vector4 vector && Equals(vector);
+        return value is Vector4 vector && Equals(vector);
     }
 
     /// <summary>
@@ -1440,46 +1406,46 @@
     }
 
 #if WPFInterop
-    /// <summary>
-    /// Performs an implicit conversion from <see cref="Stride.Core.Mathematics.Vector4"/> to <see cref="System.Windows.Media.Media3D.Point4D"/>.
-    /// </summary>
-    /// <param name="value">The value.</param>
-    /// <returns>The result of the conversion.</returns>
-    public static implicit operator System.Windows.Media.Media3D.Point4D(Vector4 value)
-    {
-        return new System.Windows.Media.Media3D.Point4D(value.X, value.Y, value.Z, value.W);
-    }
-
-    /// <summary>
-    /// Performs an explicit conversion from <see cref="System.Windows.Media.Media3D.Point4D"/> to <see cref="Stride.Core.Mathematics.Vector4"/>.
-    /// </summary>
-    /// <param name="value">The value.</param>
-    /// <returns>The result of the conversion.</returns>
-    public static explicit operator Vector4(System.Windows.Media.Media3D.Point4D value)
-    {
-        return new Vector4((float)value.X, (float)value.Y, (float)value.Z, (float)value.W);
-    }
+        /// <summary>
+        /// Performs an implicit conversion from <see cref="Stride.Core.Mathematics.Vector4"/> to <see cref="System.Windows.Media.Media3D.Point4D"/>.
+        /// </summary>
+        /// <param name="value">The value.</param>
+        /// <returns>The result of the conversion.</returns>
+        public static implicit operator System.Windows.Media.Media3D.Point4D(Vector4 value)
+        {
+            return new System.Windows.Media.Media3D.Point4D(value.X, value.Y, value.Z, value.W);
+        }
+
+        /// <summary>
+        /// Performs an explicit conversion from <see cref="System.Windows.Media.Media3D.Point4D"/> to <see cref="Stride.Core.Mathematics.Vector4"/>.
+        /// </summary>
+        /// <param name="value">The value.</param>
+        /// <returns>The result of the conversion.</returns>
+        public static explicit operator Vector4(System.Windows.Media.Media3D.Point4D value)
+        {
+            return new Vector4((float)value.X, (float)value.Y, (float)value.Z, (float)value.W);
+        }
 #endif
 
 #if XnaInterop
-    /// <summary>
-    /// Performs an implicit conversion from <see cref="Stride.Core.Mathematics.Vector4"/> to <see cref="Microsoft.Xna.Framework.Vector4"/>.
-    /// </summary>
-    /// <param name="value">The value.</param>
-    /// <returns>The result of the conversion.</returns>
-    public static implicit operator Microsoft.Xna.Framework.Vector4(Vector4 value)
-    {
-        return new Microsoft.Xna.Framework.Vector4(value.X, value.Y, value.Z, value.W);
-    }
-
-    /// <summary>
-    /// Performs an implicit conversion from <see cref="Microsoft.Xna.Framework.Vector4"/> to <see cref="Stride.Core.Mathematics.Vector4"/>.
-    /// </summary>
-    /// <param name="value">The value.</param>
-    /// <returns>The result of the conversion.</returns>
-    public static implicit operator Vector4(Microsoft.Xna.Framework.Vector4 value)
-    {
-        return new Vector4(value.X, value.Y, value.Z, value.W);
-    }
+        /// <summary>
+        /// Performs an implicit conversion from <see cref="Stride.Core.Mathematics.Vector4"/> to <see cref="Microsoft.Xna.Framework.Vector4"/>.
+        /// </summary>
+        /// <param name="value">The value.</param>
+        /// <returns>The result of the conversion.</returns>
+        public static implicit operator Microsoft.Xna.Framework.Vector4(Vector4 value)
+        {
+            return new Microsoft.Xna.Framework.Vector4(value.X, value.Y, value.Z, value.W);
+        }
+
+        /// <summary>
+        /// Performs an implicit conversion from <see cref="Microsoft.Xna.Framework.Vector4"/> to <see cref="Stride.Core.Mathematics.Vector4"/>.
+        /// </summary>
+        /// <param name="value">The value.</param>
+        /// <returns>The result of the conversion.</returns>
+        public static implicit operator Vector4(Microsoft.Xna.Framework.Vector4 value)
+        {
+            return new Vector4(value.X, value.Y, value.Z, value.W);
+        }
 #endif
 }