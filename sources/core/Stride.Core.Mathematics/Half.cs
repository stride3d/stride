--- conflicted
+++ resolved
@@ -21,10 +21,7 @@
 // OUT OF OR IN CONNECTION WITH THE SOFTWARE OR THE USE OR OTHER DEALINGS IN
 // THE SOFTWARE.
 
-<<<<<<< HEAD
-=======
 using System.Diagnostics.CodeAnalysis;
->>>>>>> 41381ded
 using System.Globalization;
 using System.Runtime.InteropServices;
 
