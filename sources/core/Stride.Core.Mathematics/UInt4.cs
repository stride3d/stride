--- conflicted
+++ resolved
@@ -20,7 +20,7 @@
 // LIABILITY, WHETHER IN AN ACTION OF CONTRACT, TORT OR OTHERWISE, ARISING FROM,
 // OUT OF OR IN CONNECTION WITH THE SOFTWARE OR THE USE OR OTHER DEALINGS IN
 // THE SOFTWARE.
-using System;
+
 using System.Globalization;
 using System.Runtime.CompilerServices;
 using System.Runtime.InteropServices;
@@ -161,28 +161,7 @@
             throw new ArgumentOutOfRangeException(nameof(index), "Indices for UInt4 run from 0 to 3, inclusive.");
         }
 
-<<<<<<< HEAD
-        /// <summary>
-        /// Casts from System.Numerics to Stride.Maths vectors
-        /// </summary>
-        /// <param name="v">Value to cast</param>
-        public static explicit operator UInt4(System.Numerics.Vector4 v) => new((uint)v.X, (uint)v.Y,(uint)v.Z,(uint)v.W);
-
-        /// <summary>
-        /// Casts from Stride.Maths to System.Numerics vectors
-        /// </summary>
-        /// <param name="v">Value to cast</param>
-        public static explicit operator System.Numerics.Vector4(UInt4 v) => new(v.X, v.Y, v.Z, v.W);
-
-
-        /// <summary>
-        ///   Creates an array containing the elements of the vector.
-        /// </summary>
-        /// <returns>A four-element array containing the components of the vector.</returns>
-        public uint[] ToArray()
-=======
         set
->>>>>>> 41381ded
         {
             switch (index)
             {
@@ -208,7 +187,7 @@
     /// Casts from System.Numerics to Stride.Maths vectors
     /// </summary>
     /// <param name="v">Value to cast</param>
-    public static explicit operator UInt4(System.Numerics.Vector4 v) => new((uint)v.X, (uint)v.Y,(uint)v.Z,(uint)v.W);
+    public static explicit operator UInt4(System.Numerics.Vector4 v) => new((uint)v.X, (uint)v.Y, (uint)v.Z, (uint)v.W);
 
     /// <summary>
     /// Casts from Stride.Maths to System.Numerics vectors
