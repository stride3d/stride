--- conflicted
+++ resolved
@@ -34,672 +34,9 @@
 /// <summary>
 /// Common utility methods for math operations.
 /// </summary>
-public static class MathUtil
+public static partial class MathUtil
 {
     /// <summary>
-<<<<<<< HEAD
-    /// Common utility methods for math operations.
-    /// </summary>
-    public static partial class MathUtil
-    {
-        /// <summary>
-        /// The value for which all absolute numbers smaller than are considered equal to zero.
-        /// </summary>
-        public const float ZeroTolerance = 1e-6f; // Value a 8x higher than 1.19209290E-07F
-
-        /// <summary>
-        /// The value for which all absolute numbers smaller than are considered equal to zero.
-        /// </summary>
-        public const double ZeroToleranceDouble = double.Epsilon * 8;
-
-        /// <summary>
-        /// A value specifying the approximation of π which is 180 degrees.
-        /// </summary>
-        public const float Pi = (float)Math.PI;
-
-        /// <summary>
-        /// A value specifying the approximation of 2π which is 360 degrees.
-        /// </summary>
-        public const float TwoPi = (float)(2 * Math.PI);
-
-        /// <summary>
-        /// A value specifying the approximation of π/2 which is 90 degrees.
-        /// </summary>
-        public const float PiOverTwo = (float)(Math.PI / 2);
-
-        /// <summary>
-        /// A value specifying the approximation of π/4 which is 45 degrees.
-        /// </summary>
-        public const float PiOverFour = (float)(Math.PI / 4);
-
-        /// <summary>
-        /// Checks if a and b are almost equals, taking into account the magnitude of floating point numbers (unlike <see cref="WithinEpsilon"/> method). See Remarks.
-        /// See remarks.
-        /// </summary>
-        /// <param name="a">The left value to compare.</param>
-        /// <param name="b">The right value to compare.</param>
-        /// <returns><c>true</c> if a almost equal to b, <c>false</c> otherwise</returns>
-        /// <remarks>
-        /// The code is using the technique described by Bruce Dawson in 
-        /// <a href="http://randomascii.wordpress.com/2012/02/25/comparing-floating-point-numbers-2012-edition/">Comparing Floating point numbers 2012 edition</a>. 
-        /// </remarks>
-        public static unsafe bool NearEqual(float a, float b)
-        {
-            // Check if the numbers are really close -- needed
-            // when comparing numbers near zero.
-            if (IsZero(a - b))
-                return true;
-
-            // Original from Bruce Dawson: http://randomascii.wordpress.com/2012/02/25/comparing-floating-point-numbers-2012-edition/
-            int aInt = *(int*)&a;
-            int bInt = *(int*)&b;
-
-            // Different signs means they do not match.
-            if ((aInt < 0) != (bInt < 0))
-                return false;
-
-            // Find the difference in ULPs.
-            int ulp = Math.Abs(aInt - bInt);
-
-            // Choose of maxUlp = 4
-            // according to http://code.google.com/p/googletest/source/browse/trunk/include/gtest/internal/gtest-internal.h
-            const int maxUlp = 4;
-            return (ulp <= maxUlp);
-        }
-
-        /// <summary>
-        /// Determines whether the specified value is close to zero (0.0f).
-        /// </summary>
-        /// <param name="a">The floating value.</param>
-        /// <returns><c>true</c> if the specified value is close to zero (0.0f); otherwise, <c>false</c>.</returns>
-        public static bool IsZero(float a)
-        {
-            return Math.Abs(a) < ZeroTolerance;
-        }
-
-        /// <summary>
-        /// Determines whether the specified value is close to zero (0.0f).
-        /// </summary>
-        /// <param name="a">The floating value.</param>
-        /// <returns><c>true</c> if the specified value is close to zero (0.0f); otherwise, <c>false</c>.</returns>
-        public static bool IsZero(double a)
-        {
-            return Math.Abs(a) < ZeroToleranceDouble;
-        }
-
-        /// <summary>
-        /// Determines whether the specified value is close to one (1.0f).
-        /// </summary>
-        /// <param name="a">The floating value.</param>
-        /// <returns><c>true</c> if the specified value is close to one (1.0f); otherwise, <c>false</c>.</returns>
-        public static bool IsOne(float a)
-        {
-            return IsZero(a - 1.0f);
-        }
-
-        /// <summary>
-        /// Checks if a - b are almost equals within a float epsilon.
-        /// </summary>
-        /// <param name="a">The left value to compare.</param>
-        /// <param name="b">The right value to compare.</param>
-        /// <param name="epsilon">Epsilon value</param>
-        /// <returns><c>true</c> if a almost equal to b within a float epsilon, <c>false</c> otherwise</returns>
-        public static bool WithinEpsilon(float a, float b, float epsilon)
-        {
-            float num = a - b;
-            return ((-epsilon <= num) && (num <= epsilon));
-        }
-
-        /// <summary>
-        /// Creates a one-dimensional array of the specified <typeparamref name="T"/> and <paramref name="length"/> filled with the specified <paramref name="value"/>.
-        /// </summary>
-        /// <typeparam name="T">The Type of the array to create.</typeparam>
-        /// <param name="value">The value to fill the array with.</param>
-        /// <param name="length">The size of the array to create.</param>
-        /// <returns>A new one-dimensional array of the specified type with the specified length and filled with the specified value.</returns>
-        public static T[] Array<T>(T value, int length)
-        {
-            var result = new T[length];
-            for (var i = 0; i < length; i++)
-                result[i] = value;
-
-            return result;
-        }
-
-        /// <summary>
-        /// Converts revolutions to degrees.
-        /// </summary>
-        /// <param name="revolution">The value to convert.</param>
-        /// <returns>The converted value.</returns>
-        public static float RevolutionsToDegrees(float revolution)
-        {
-            return revolution * 360.0f;
-        }
-
-        /// <summary>
-        /// Converts revolutions to radians.
-        /// </summary>
-        /// <param name="revolution">The value to convert.</param>
-        /// <returns>The converted value.</returns>
-        public static float RevolutionsToRadians(float revolution)
-        {
-            return revolution * TwoPi;
-        }
-
-        /// <summary>
-        /// Converts revolutions to gradians.
-        /// </summary>
-        /// <param name="revolution">The value to convert.</param>
-        /// <returns>The converted value.</returns>
-        public static float RevolutionsToGradians(float revolution)
-        {
-            return revolution * 400.0f;
-        }
-
-        /// <summary>
-        /// Converts degrees to revolutions.
-        /// </summary>
-        /// <param name="degree">The value to convert.</param>
-        /// <returns>The converted value.</returns>
-        public static float DegreesToRevolutions(float degree)
-        {
-            return degree / 360.0f;
-        }
-
-        /// <summary>
-        /// Converts degrees to radians.
-        /// </summary>
-        /// <param name="degree">The value to convert.</param>
-        /// <returns>The converted value.</returns>
-        public static float DegreesToRadians(float degree)
-        {
-            return degree * (Pi / 180.0f);
-        }
-
-        /// <summary>
-        /// Converts radians to revolutions.
-        /// </summary>
-        /// <param name="radian">The value to convert.</param>
-        /// <returns>The converted value.</returns>
-        public static float RadiansToRevolutions(float radian)
-        {
-            return radian / TwoPi;
-        }
-
-        /// <summary>
-        /// Converts radians to gradians.
-        /// </summary>
-        /// <param name="radian">The value to convert.</param>
-        /// <returns>The converted value.</returns>
-        public static float RadiansToGradians(float radian)
-        {
-            return radian * (200.0f / Pi);
-        }
-
-        /// <summary>
-        /// Converts gradians to revolutions.
-        /// </summary>
-        /// <param name="gradian">The value to convert.</param>
-        /// <returns>The converted value.</returns>
-        public static float GradiansToRevolutions(float gradian)
-        {
-            return gradian / 400.0f;
-        }
-
-        /// <summary>
-        /// Converts gradians to degrees.
-        /// </summary>
-        /// <param name="gradian">The value to convert.</param>
-        /// <returns>The converted value.</returns>
-        public static float GradiansToDegrees(float gradian)
-        {
-            return gradian * (9.0f / 10.0f);
-        }
-
-        /// <summary>
-        /// Converts gradians to radians.
-        /// </summary>
-        /// <param name="gradian">The value to convert.</param>
-        /// <returns>The converted value.</returns>
-        public static float GradiansToRadians(float gradian)
-        {
-            return gradian * (Pi / 200.0f);
-        }
-
-        /// <summary>
-        /// Converts radians to degrees.
-        /// </summary>
-        /// <param name="radian">The value to convert.</param>
-        /// <returns>The converted value.</returns>
-        public static float RadiansToDegrees(float radian)
-        {
-            return radian * (180.0f / Pi);
-        }
-
-        /// <summary>
-        /// Clamps the specified value.
-        /// </summary>
-        /// <param name="value">The value.</param>
-        /// <param name="min">The min.</param>
-        /// <param name="max">The max.</param>
-        /// <returns>The result of clamping a value between min and max</returns>
-        public static float Clamp(float value, float min, float max)
-        {
-            return value < min ? min : value > max ? max : value;
-        }
-
-        /// <summary>
-        /// Clamps the specified value.
-        /// </summary>
-        /// <param name="value">The value.</param>
-        /// <param name="min">The min.</param>
-        /// <param name="max">The max.</param>
-        /// <returns>The result of clamping a value between min and max</returns>
-        public static double Clamp(double value, double min, double max)
-        {
-            return value < min ? min : value > max ? max : value;
-        }
-
-        /// <summary>
-        /// Clamps the specified value.
-        /// </summary>
-        /// <param name="value">The value.</param>
-        /// <param name="min">The min.</param>
-        /// <param name="max">The max.</param>
-        /// <returns>The result of clamping a value between min and max</returns>
-        public static int Clamp(int value, int min, int max)
-        {
-            return value < min ? min : value > max ? max : value;
-        }
-
-        /// <summary>
-        /// Inverse-interpolates a value linearly.
-        /// </summary>
-        /// <param name="min">Minimum value that takes place in inverse-interpolation.</param>
-        /// <param name="max">Maximum value that takes place in inverse-interpolation.</param>
-        /// <param name="value">Value to get inverse interpolation.</param>
-        /// <returns>Returns an inverse-linearly interpolated coeficient.</returns>
-        public static float InverseLerp(float min, float max, float value)
-        {
-            if (IsZero(Math.Abs(max - min)))
-                return float.NaN;
-            return (value - min) / (max - min);
-        }
-
-        /// <summary>
-        /// Inverse-interpolates a value linearly.
-        /// </summary>
-        /// <param name="min">Minimum value that takes place in inverse-interpolation.</param>
-        /// <param name="max">Maximum value that takes place in inverse-interpolation.</param>
-        /// <param name="value">Value to get inverse interpolation.</param>
-        /// <returns>Returns an inverse-linearly interpolated coeficient.</returns>
-        public static double InverseLerp(double min, double max, double value)
-        {
-            if (IsZero(Math.Abs(max - min)))
-                return double.NaN;
-            return (value - min) / (max - min);
-        }
-
-        /// <summary>
-        /// Interpolates between two values using a linear function by a given amount.
-        /// </summary>
-        /// <remarks>
-        /// See http://www.encyclopediaofmath.org/index.php/Linear_interpolation and
-        /// http://fgiesen.wordpress.com/2012/08/15/linear-interpolation-past-present-and-future/
-        /// </remarks>
-        /// <param name="from">Value to interpolate from.</param>
-        /// <param name="to">Value to interpolate to.</param>
-        /// <param name="amount">Interpolation amount.</param>
-        /// <returns>The result of linear interpolation of values based on the amount.</returns>
-        public static double Lerp(double from, double to, double amount)
-        {
-            return (1 - amount) * from + amount * to;
-        }
-
-        /// <summary>
-        /// Interpolates between two values using a linear function by a given amount.
-        /// </summary>
-        /// <remarks>
-        /// See http://www.encyclopediaofmath.org/index.php/Linear_interpolation and
-        /// http://fgiesen.wordpress.com/2012/08/15/linear-interpolation-past-present-and-future/
-        /// </remarks>
-        /// <param name="from">Value to interpolate from.</param>
-        /// <param name="to">Value to interpolate to.</param>
-        /// <param name="amount">Interpolation amount.</param>
-        /// <returns>The result of linear interpolation of values based on the amount.</returns>
-        public static float Lerp(float from, float to, float amount)
-        {
-            return (1 - amount) * from + amount * to;
-        }
-
-        /// <summary>
-        /// Interpolates between two values using a linear function by a given amount.
-        /// </summary>
-        /// <remarks>
-        /// See http://www.encyclopediaofmath.org/index.php/Linear_interpolation and
-        /// http://fgiesen.wordpress.com/2012/08/15/linear-interpolation-past-present-and-future/
-        /// </remarks>
-        /// <param name="from">Value to interpolate from.</param>
-        /// <param name="to">Value to interpolate to.</param>
-        /// <param name="amount">Interpolation amount.</param>
-        /// <returns>The result of linear interpolation of values based on the amount.</returns>
-        public static byte Lerp(byte from, byte to, float amount)
-        {
-            return (byte)Lerp((float)from, (float)to, amount);
-        }
-
-        /// <summary>
-        /// Performs smooth (cubic Hermite) interpolation between 0 and 1.
-        /// </summary>
-        /// <remarks>
-        /// See https://en.wikipedia.org/wiki/Smoothstep
-        /// </remarks>
-        /// <param name="amount">Value between 0 and 1 indicating interpolation amount.</param>
-        public static float SmoothStep(float amount)
-        {
-            return (amount <= 0) ? 0
-                : (amount >= 1) ? 1
-                : amount * amount * (3 - (2 * amount));
-        }
-
-        /// <summary>
-        /// Performs a smooth(er) interpolation between 0 and 1 with 1st and 2nd order derivatives of zero at endpoints.
-        /// </summary>
-        /// <remarks>
-        /// See https://en.wikipedia.org/wiki/Smoothstep
-        /// </remarks>
-        /// <param name="amount">Value between 0 and 1 indicating interpolation amount.</param>
-        public static float SmootherStep(float amount)
-        {
-            return (amount <= 0) ? 0
-                : (amount >= 1) ? 1
-                : amount * amount * amount * (amount * ((amount * 6) - 15) + 10);
-        }
-
-        /// <summary>
-        /// Determines whether the value is inside the given range (inclusively).
-        /// </summary>
-        /// <param name="value">The value.</param>
-        /// <param name="min">The minimum value of the range.</param>
-        /// <param name="max">The maximum value of the range.</param>
-        /// <returns><c>true</c> if value is inside the specified range; otherwise, <c>false</c>.</returns>
-        public static bool IsInRange(float value, float min, float max)
-        {
-            return min <= value && value <= max;
-        }
-
-        /// <summary>
-        /// Determines whether the value is inside the given range (inclusively).
-        /// </summary>
-        /// <param name="value">The value.</param>
-        /// <param name="min">The minimum value of the range.</param>
-        /// <param name="max">The maximum value of the range.</param>
-        /// <returns><c>true</c> if value is inside the specified range; otherwise, <c>false</c>.</returns>
-        public static bool IsInRange(int value, int min, int max)
-        {
-            return min <= value && value <= max;
-        }
-
-        /// <summary>
-        /// Determines whether the specified x is pow2.
-        /// </summary>
-        /// <param name="x">The x.</param>
-        /// <returns><c>true</c> if the specified x is pow2; otherwise, <c>false</c>.</returns>
-        public static bool IsPow2(int x)
-        {
-            return ((x != 0) && (x & (x - 1)) == 0);
-        }
-
-        /// <summary>
-        /// Converts a float value from sRGB to linear.
-        /// </summary>
-        /// <param name="sRgbValue">The sRGB value.</param>
-        /// <returns>A linear value.</returns>
-        public static float SRgbToLinear(float sRgbValue)
-        {
-            if (sRgbValue < 0.04045f) return sRgbValue / 12.92f;
-            return (float)Math.Pow((sRgbValue + 0.055) / 1.055, 2.4);
-        }
-
-        /// <summary>
-        /// Converts a float value from linear to sRGB.
-        /// </summary>
-        /// <param name="linearValue">The linear value.</param>
-        /// <returns>The encoded sRGB value.</returns>
-        public static float LinearToSRgb(float linearValue)
-        {
-            if (linearValue < 0.0031308f) return linearValue * 12.92f;
-            return (float)(1.055 * Math.Pow(linearValue, 1 / 2.4) - 0.055);
-        }
-
-        /// <summary>
-        /// Calculate the logarithm 2 of a floating point.
-        /// </summary>
-        /// <param name="x">The input float</param>
-        /// <returns><value>Log2(x)</value></returns>
-        public static float Log2(float x)
-        {
-            return MathF.Log(x) / 0.6931471805599453f;
-        }
-
-        /// <summary>
-        /// Calculate the logarithm 2 of an integer.
-        /// </summary>
-        /// <param name="i">The input integer</param>
-        /// <returns><value>the log2(i) rounded to lower integer</value></returns>
-        public static int Log2(int i)
-        {
-            var r = 0;
-
-            while ((i >>= 1) != 0)
-                ++r;
-
-            return r;
-        }
-
-        /// <summary>
-        /// Get the next power of two of an integer.
-        /// </summary>
-        /// <param name="x">The size.</param>
-        /// <returns>System.Int32.</returns>
-        /// <remarks>https://graphics.stanford.edu/~seander/bithacks.html#RoundUpPowerOf2</remarks>
-        public static int NextPowerOfTwo(int x)
-        {
-            if (x < 0)
-                return 0;
-
-            x--;
-            x |= x >> 1;
-            x |= x >> 2;
-            x |= x >> 4;
-            x |= x >> 8;
-            x |= x >> 16;
-            return x + 1;
-        }
-
-        /// <summary>
-        /// Get the next power of two for a size.
-        /// </summary>
-        /// <param name="size">The size.</param>
-        /// <returns>System.Int32.</returns>
-        public static float NextPowerOfTwo(float size)
-        {
-            return (float)Math.Pow(2, Math.Ceiling(Math.Log(size, 2)));
-        }
-
-        /// <summary>
-        /// Get the previous power of two of the provided integer.
-        /// </summary>
-        /// <param name="size">The value</param>
-        public static int PreviousPowerOfTwo(int size)
-        {
-            return 1 << (int)Math.Floor(Math.Log(size, 2));
-        }
-
-        /// <summary>
-        /// Get the previous power of two of the provided float.
-        /// </summary>
-        /// <param name="size">The value</param>
-        public static float PreviousPowerOfTwo(float size)
-        {
-            return (float)Math.Pow(2, Math.Floor(Math.Log(size, 2)));
-        }
-
-        /// <summary>
-        /// Alignes value up to match desire alignment.
-        /// </summary>
-        /// <param name="value">The value.</param>
-        /// <param name="alignment">The alignment.</param>
-        /// <returns>Aligned value (multiple of alignment).</returns>
-        [MethodImpl(MethodImplOptions.AggressiveInlining)]
-        public static int AlignUp(int value, int alignment)
-        {
-            int mask = alignment - 1;
-            return (value + mask) & ~mask;
-        }
-
-        /// <summary>
-        /// Alignes value down to match desire alignment.
-        /// </summary>
-        /// <param name="value">The value.</param>
-        /// <param name="alignment">The alignment.</param>
-        /// <returns>Aligned value (multiple of alignment).</returns>
-        [MethodImpl(MethodImplOptions.AggressiveInlining)]
-        public static int AlignDown(int value, int alignment)
-        {
-            int mask = alignment - 1;
-            return value & ~mask;
-        }
-
-        /// <summary>
-        /// Determines whether the specified value is aligned.
-        /// </summary>
-        /// <param name="value">The value.</param>
-        /// <param name="alignment">The alignment.</param>
-        /// <returns><c>true</c> if the specified value is aligned; otherwise, <c>false</c>.</returns>
-        [MethodImpl(MethodImplOptions.AggressiveInlining)]
-        public static bool IsAligned(int value, int alignment)
-        {
-            return (value & (alignment - 1)) == 0;
-        }
-
-        /// <summary>
-        /// Snaps a value to the nearest interval.
-        /// </summary>
-        /// <param name="value">The value to snap.</param>
-        /// <param name="gap">The interval gap.</param>
-        /// <returns>The nearest interval to the provided value.</returns>
-        public static float Snap(float value, float gap)
-        {
-            if (gap == 0)
-                return value;
-            return MathF.Round((value / gap), MidpointRounding.AwayFromZero) * gap;
-        }
-
-        /// <summary>
-        /// Snaps a value to the nearest interval.
-        /// </summary>
-        /// <param name="value">The value to snap.</param>
-        /// <param name="gap">The interval gap.</param>
-        /// <returns>The nearest interval to the provided value.</returns>
-        public static double Snap(double value, double gap)
-        {
-            if (gap == 0)
-                return value;
-            return Math.Round((value / gap), MidpointRounding.AwayFromZero) * gap;
-        }
-
-        /// <summary>
-        /// Snaps all vector components to the nearest interval.
-        /// </summary>
-        /// <param name="value">The vector to snap.</param>
-        /// <param name="gap">The interval gap.</param>
-        /// <returns>A vector which components are snapped to the nearest interval.</returns>
-        public static Vector2 Snap(Vector2 value, float gap)
-        {
-            if (gap == 0)
-                return value;
-            return new Vector2(
-                MathF.Round((value.X / gap), MidpointRounding.AwayFromZero) * gap,
-                MathF.Round((value.Y / gap), MidpointRounding.AwayFromZero) * gap);
-        }
-
-        /// <summary>
-        /// Snaps all vector components to the nearest interval.
-        /// </summary>
-        /// <param name="value">The vector to snap.</param>
-        /// <param name="gap">The interval gap.</param>
-        /// <returns>A vector which components are snapped to the nearest interval.</returns>
-        public static Vector3 Snap(Vector3 value, float gap)
-        {
-            if (gap == 0)
-                return value;
-            return new Vector3(
-                MathF.Round((value.X / gap), MidpointRounding.AwayFromZero) * gap,
-                MathF.Round((value.Y / gap), MidpointRounding.AwayFromZero) * gap,
-                MathF.Round((value.Z / gap), MidpointRounding.AwayFromZero) * gap);
-        }
-
-        /// <summary>
-        /// Snaps all vector components to the nearest interval.
-        /// </summary>
-        /// <param name="value">The vector to snap.</param>
-        /// <param name="gap">The interval gap.</param>
-        /// <returns>A vector which components are snapped to the nearest interval.</returns>
-        public static Vector4 Snap(Vector4 value, float gap)
-        {
-            if (gap == 0)
-                return value;
-            return new Vector4(
-                MathF.Round((value.X / gap), MidpointRounding.AwayFromZero) * gap,
-                MathF.Round((value.Y / gap), MidpointRounding.AwayFromZero) * gap,
-                MathF.Round((value.Z / gap), MidpointRounding.AwayFromZero) * gap,
-                MathF.Round((value.W / gap), MidpointRounding.AwayFromZero) * gap);
-        }
-
-        /// <summary>
-        /// Computes standard mathematical modulo (as opposed to remainder).
-        /// </summary>
-        /// <param name="value">The value.</param>
-        /// <param name="divisor">The divisor.</param>
-        /// <returns>A value between 0 and divisor. The result will have the same sign as divisor.</returns>
-        public static float Mod(float value, float divisor)
-        {
-            return ((value % divisor) + divisor) % divisor;
-        }
-
-        /// <summary>
-        /// Exponential damping. 
-        /// Alternative to 
-        /// <code>a = lerp(a, b, damping * dt)</code>
-        /// using the exponential function flipped around the Y axis: e^(-t)
-        /// </summary>
-        /// <param name="a">Initial value</param>
-        /// <param name="b">Plateau value</param>
-        /// <param name="lambda">Damping</param>
-        /// <param name="dt">Discrete time unit, delta time.</param>
-        /// <returns>A value interpolated from a to b depending on lambda and dt.</returns>
-        public static float ExpDecay(float a, float b, float lambda, float dt)
-        {
-            return b + (a - b) * MathF.Exp(-lambda * dt);
-        }
-
-        /// <summary>
-        /// Exponential damping. 
-        /// Alternative to 
-        /// <code>a = lerp(a, b, damping * dt)</code>
-        /// using the exponential function flipped around the Y axis: e^(-t)
-        /// </summary>
-        /// <param name="a">Initial value</param>
-        /// <param name="b">Plateau value</param>
-        /// <param name="lambda">Damping</param>
-        /// <param name="dt">Discrete time unit, delta time.</param>
-        /// <returns>A value interpolated from a to b depending on lambda and dt.</returns>
-        public static double ExpDecay(double a, double b, double lambda, double dt)
-        {
-            return b + (a - b) * Math.Exp(-lambda * dt);
-        }
-=======
     /// The value for which all absolute numbers smaller than are considered equal to zero.
     /// </summary>
     public const float ZeroTolerance = 1e-6f; // Value a 8x higher than 1.19209290E-07F
@@ -737,8 +74,8 @@
     /// <param name="b">The right value to compare.</param>
     /// <returns><c>true</c> if a almost equal to b, <c>false</c> otherwise</returns>
     /// <remarks>
-    /// The code is using the technique described by Bruce Dawson in
-    /// <a href="http://randomascii.wordpress.com/2012/02/25/comparing-floating-point-numbers-2012-edition/">Comparing Floating point numbers 2012 edition</a>.
+    /// The code is using the technique described by Bruce Dawson in 
+    /// <a href="http://randomascii.wordpress.com/2012/02/25/comparing-floating-point-numbers-2012-edition/">Comparing Floating point numbers 2012 edition</a>. 
     /// </remarks>
     public static unsafe bool NearEqual(float a, float b)
     {
@@ -1070,7 +407,7 @@
     {
         return (amount <= 0) ? 0
             : (amount >= 1) ? 1
-            : amount * amount * amount * ((amount * ((amount * 6) - 15)) + 10);
+        : amount * amount * amount * ((amount * ((amount * 6) - 15)) + 10);
     }
 
     /// <summary>
@@ -1277,8 +614,8 @@
         if (gap == 0)
             return value;
         return new Vector2(
-            MathF.Round(value.X / gap, MidpointRounding.AwayFromZero) * gap,
-            MathF.Round(value.Y / gap, MidpointRounding.AwayFromZero) * gap);
+        MathF.Round(value.X / gap, MidpointRounding.AwayFromZero) * gap,
+        MathF.Round(value.Y / gap, MidpointRounding.AwayFromZero) * gap);
     }
 
     /// <summary>
@@ -1292,9 +629,9 @@
         if (gap == 0)
             return value;
         return new Vector3(
-            MathF.Round(value.X / gap, MidpointRounding.AwayFromZero) * gap,
-            MathF.Round(value.Y / gap, MidpointRounding.AwayFromZero) * gap,
-            MathF.Round(value.Z / gap, MidpointRounding.AwayFromZero) * gap);
+        MathF.Round(value.X / gap, MidpointRounding.AwayFromZero) * gap,
+        MathF.Round(value.Y / gap, MidpointRounding.AwayFromZero) * gap,
+        MathF.Round(value.Z / gap, MidpointRounding.AwayFromZero) * gap);
     }
 
     /// <summary>
@@ -1308,10 +645,10 @@
         if (gap == 0)
             return value;
         return new Vector4(
-            MathF.Round(value.X / gap, MidpointRounding.AwayFromZero) * gap,
-            MathF.Round(value.Y / gap, MidpointRounding.AwayFromZero) * gap,
-            MathF.Round(value.Z / gap, MidpointRounding.AwayFromZero) * gap,
-            MathF.Round(value.W / gap, MidpointRounding.AwayFromZero) * gap);
+        MathF.Round(value.X / gap, MidpointRounding.AwayFromZero) * gap,
+        MathF.Round(value.Y / gap, MidpointRounding.AwayFromZero) * gap,
+        MathF.Round(value.Z / gap, MidpointRounding.AwayFromZero) * gap,
+        MathF.Round(value.W / gap, MidpointRounding.AwayFromZero) * gap);
     }
 
     /// <summary>
@@ -1326,8 +663,8 @@
     }
 
     /// <summary>
-    /// Exponential damping.
-    /// Alternative to
+    /// Exponential damping. 
+    /// Alternative to 
     /// <c>a = lerp(a, b, damping * dt)</c>
     /// using the exponential function flipped around the Y axis: e^(-t)
     /// </summary>
@@ -1342,8 +679,8 @@
     }
 
     /// <summary>
-    /// Exponential damping.
-    /// Alternative to
+    /// Exponential damping. 
+    /// Alternative to 
     /// <c>a = lerp(a, b, damping * dt)</c>
     /// using the exponential function flipped around the Y axis: e^(-t)
     /// </summary>
@@ -1355,6 +692,5 @@
     public static double ExpDecay(double a, double b, double lambda, double dt)
     {
         return b + ((a - b) * Math.Exp(-lambda * dt));
->>>>>>> 41381ded
     }
 }