// Copyright (c) .NET Foundation and Contributors (https://dotnetfoundation.org/ & https://stride3d.net) and Silicon Studio Corp. (https://www.siliconstudio.co.jp)
// Distributed under the MIT license. See the LICENSE.md file in the project root for more information.
//
// -----------------------------------------------------------------------------
// Original code from SlimMath project. http://code.google.com/p/slimmath/
// Greetings to SlimDX Group. Original code published with the following license:
// -----------------------------------------------------------------------------
/*
* Copyright (c) 2007-2011 SlimDX Group
* 
* Permission is hereby granted, free of charge, to any person obtaining a copy
* of this software and associated documentation files (the "Software"), to deal
* in the Software without restriction, including without limitation the rights
* to use, copy, modify, merge, publish, distribute, sublicense, and/or sell
* copies of the Software, and to permit persons to whom the Software is
* furnished to do so, subject to the following conditions:
* 
* The above copyright notice and this permission notice shall be included in
* all copies or substantial portions of the Software.
* 
* THE SOFTWARE IS PROVIDED "AS IS", WITHOUT WARRANTY OF ANY KIND, EXPRESS OR
* IMPLIED, INCLUDING BUT NOT LIMITED TO THE WARRANTIES OF MERCHANTABILITY,
* FITNESS FOR A PARTICULAR PURPOSE AND NONINFRINGEMENT. IN NO EVENT SHALL THE
* AUTHORS OR COPYRIGHT HOLDERS BE LIABLE FOR ANY CLAIM, DAMAGES OR OTHER
* LIABILITY, WHETHER IN AN ACTION OF CONTRACT, TORT OR OTHERWISE, ARISING FROM,
* OUT OF OR IN CONNECTION WITH THE SOFTWARE OR THE USE OR OTHER DEALINGS IN
* THE SOFTWARE.
*/

using System.Globalization;
using System.Runtime.CompilerServices;
using System.Runtime.InteropServices;

namespace Stride.Core.Mathematics;

/// <summary>
/// Represents a two dimensional mathematical vector.
/// </summary>
[DataContract("Int2")]
[DataStyle(DataStyle.Compact)]
[StructLayout(LayoutKind.Sequential, Pack = 4)]
public struct Int2 : IEquatable<Int2>, IFormattable
{
    /// <summary>
    /// The size of the <see cref="Int2"/> type, in bytes.
    /// </summary>
    public static readonly int SizeInBytes = Unsafe.SizeOf<Int2>();

    /// <summary>
    /// A <see cref="Int2"/> with all of its components set to zero.
    /// </summary>
    public static readonly Int2 Zero = new();

    /// <summary>
    /// The X unit <see cref="Int2"/> (1, 0, 0).
    /// </summary>
    public static readonly Int2 UnitX = new(1, 0);

    /// <summary>
    /// The Y unit <see cref="Int2"/> (0, 1, 0).
    /// </summary>
    public static readonly Int2 UnitY = new(0, 1);

    /// <summary>
    /// A <see cref="Int2"/> with all of its components set to one.
    /// </summary>
    public static readonly Int2 One = new(1, 1);

    /// <summary>
    /// The X component of the vector.
    /// </summary>
    [DataMember(0)]
    public int X;

    /// <summary>
    /// The Y component of the vector.
    /// </summary>
    [DataMember(1)]
    public int Y;

    /// <summary>
    /// Initializes a new instance of the <see cref="Int2"/> struct.
    /// </summary>
    /// <param name="value">The value that will be assigned to all components.</param>
    public Int2(int value)
    {
        X = value;
        Y = value;
    }

<<<<<<< HEAD
        /// <summary>
        /// Casts from System.Numerics to Stride.Maths vectors
        /// </summary>
        /// <param name="v">Value to cast</param>
        public static explicit operator Int2(System.Numerics.Vector2 v) => new((int)v.X,(int)v.Y);

        /// <summary>
        /// Casts from Stride.Maths to System.Numerics vectors
        /// </summary>
        /// <param name="v">Value to cast</param>
        public static explicit operator System.Numerics.Vector2(Int2 v) => new(v.X, v.Y);

        /// <summary>
        /// Calculates the length of the vector.
        /// </summary>
        /// <returns>The length of the vector.</returns>
        /// <remarks>
        /// <see cref="Stride.Core.Mathematics.Int2.LengthSquared"/> may be preferred when only the relative length is needed
        /// and speed is of the essence.
        /// </remarks>
        public int Length()
        {
            return (int)Math.Sqrt((X * X) + (Y * Y));
        }
=======
    /// <summary>
    /// Initializes a new instance of the <see cref="Int2"/> struct.
    /// </summary>
    /// <param name="x">Initial value for the X component of the vector.</param>
    /// <param name="y">Initial value for the Y component of the vector.</param>
    public Int2(int x, int y)
    {
        X = x;
        Y = y;
    }
>>>>>>> 41381ded

    /// <summary>
    /// Initializes a new instance of the <see cref="Int2"/> struct.
    /// </summary>
    /// <param name="value">A vector containing the values with which to initialize the X and Y components.</param>
    public Int2(Vector2 value)
    {
        X = (int)value.X;
        Y = (int)value.Y;
    }

    /// <summary>
    /// Initializes a new instance of the <see cref="Int2"/> struct.
    /// </summary>
    /// <param name="values">The values to assign to the X, Y, and Z components of the vector. This must be an array with three elements.</param>
    /// <exception cref="ArgumentNullException">Thrown when <paramref name="values"/> is <c>null</c>.</exception>
    /// <exception cref="ArgumentOutOfRangeException">Thrown when <paramref name="values"/> contains more or less than three elements.</exception>
    public Int2(int[] values)
    {
        ArgumentNullException.ThrowIfNull(values);
        if (values.Length != 2)
            throw new ArgumentOutOfRangeException(nameof(values), "There must be two and only two input values for Int2.");

        X = values[0];
        Y = values[1];
    }

    /// <summary>
    /// Gets or sets the component at the specified index.
    /// </summary>
    /// <value>The value of the X or Y component, depending on the index.</value>
    /// <param name="index">The index of the component to access. Use 0 for the X component and 1 for the Y component.</param>
    /// <returns>The value of the component at the specified index.</returns>
    /// <exception cref="System.ArgumentOutOfRangeException">Thrown when the <paramref name="index"/> is out of the range [0, 1].</exception>
    public int this[int index]
    {
        readonly get
        {
            return index switch
            {
                0 => X,
                1 => Y,
                _ => throw new ArgumentOutOfRangeException(nameof(index), "Indices for Int2 run from 0 to 1, inclusive."),
            };
        }

        set
        {
            switch (index)
            {
                case 0: X = value; break;
                case 1: Y = value; break;
                default: throw new ArgumentOutOfRangeException(nameof(index), "Indices for Int2 run from 0 to 1, inclusive.");
            }
        }
    }

    /// <summary>
    /// Casts from System.Numerics to Stride.Maths vectors
    /// </summary>
    /// <param name="v">Value to cast</param>
    public static explicit operator Int2(System.Numerics.Vector2 v) => new((int)v.X,(int)v.Y);

    /// <summary>
    /// Casts from Stride.Maths to System.Numerics vectors
    /// </summary>
    /// <param name="v">Value to cast</param>
    public static explicit operator System.Numerics.Vector2(Int2 v) => new(v.X, v.Y);

    /// <summary>
    /// Calculates the length of the vector.
    /// </summary>
    /// <returns>The length of the vector.</returns>
    /// <remarks>
    /// <see cref="LengthSquared"/> may be preferred when only the relative length is needed
    /// and speed is of the essence.
    /// </remarks>
    public readonly int Length()
    {
        return (int)Math.Sqrt((X * X) + (Y * Y));
    }

    /// <summary>
    /// Calculates the squared length of the vector.
    /// </summary>
    /// <returns>The squared length of the vector.</returns>
    /// <remarks>
    /// This method may be preferred to <see cref="Length"/> when only a relative length is needed
    /// and speed is of the essence.
    /// </remarks>
    public readonly int LengthSquared()
    {
        return (X * X) + (Y * Y);
    }

    /// <summary>
    /// Raises the exponent for each components.
    /// </summary>
    /// <param name="exponent">The exponent.</param>
    public void Pow(int exponent)
    {
        X = (int)Math.Pow(X, exponent);
        Y = (int)Math.Pow(Y, exponent);
    }

    /// <summary>
    /// Creates an array containing the elements of the vector.
    /// </summary>
    /// <returns>A two-element array containing the components of the vector.</returns>
    public readonly int[] ToArray()
    {
        return [X, Y];
    }

    /// <summary>
    /// Adds two vectors.
    /// </summary>
    /// <param name="left">The first vector to add.</param>
    /// <param name="right">The second vector to add.</param>
    /// <param name="result">When the method completes, contains the sum of the two vectors.</param>
    public static void Add(ref readonly Int2 left, ref readonly Int2 right, out Int2 result)
    {
        result = new Int2(left.X + right.X, left.Y + right.Y);
    }

    /// <summary>
    /// Adds two vectors.
    /// </summary>
    /// <param name="left">The first vector to add.</param>
    /// <param name="right">The second vector to add.</param>
    /// <returns>The sum of the two vectors.</returns>
    public static Int2 Add(Int2 left, Int2 right)
    {
        return new Int2(left.X + right.X, left.Y + right.Y);
    }

    /// <summary>
    /// Subtracts two vectors.
    /// </summary>
    /// <param name="left">The first vector to subtract.</param>
    /// <param name="right">The second vector to subtract.</param>
    /// <param name="result">When the method completes, contains the difference of the two vectors.</param>
    public static void Subtract(ref readonly Int2 left, ref readonly Int2 right, out Int2 result)
    {
        result = new Int2(left.X - right.X, left.Y - right.Y);
    }

    /// <summary>
    /// Subtracts two vectors.
    /// </summary>
    /// <param name="left">The first vector to subtract.</param>
    /// <param name="right">The second vector to subtract.</param>
    /// <returns>The difference of the two vectors.</returns>
    public static Int2 Subtract(Int2 left, Int2 right)
    {
        return new Int2(left.X - right.X, left.Y - right.Y);
    }

    /// <summary>
    /// Scales a vector by the given value.
    /// </summary>
    /// <param name="value">The vector to scale.</param>
    /// <param name="scale">The amount by which to scale the vector.</param>
    /// <param name="result">When the method completes, contains the scaled vector.</param>
    public static void Multiply(ref readonly Int2 value, int scale, out Int2 result)
    {
        result = new Int2(value.X * scale, value.Y * scale);
    }

    /// <summary>
    /// Scales a vector by the given value.
    /// </summary>
    /// <param name="value">The vector to scale.</param>
    /// <param name="scale">The amount by which to scale the vector.</param>
    /// <returns>The scaled vector.</returns>
    public static Int2 Multiply(Int2 value, int scale)
    {
        return new Int2(value.X * scale, value.Y * scale);
    }

    /// <summary>
    /// Modulates a vector with another by performing component-wise multiplication.
    /// </summary>
    /// <param name="left">The first vector to modulate.</param>
    /// <param name="right">The second vector to modulate.</param>
    /// <param name="result">When the method completes, contains the modulated vector.</param>
    public static void Modulate(ref readonly Int2 left, ref readonly Int2 right, out Int2 result)
    {
        result = new Int2(left.X * right.X, left.Y * right.Y);
    }

    /// <summary>
    /// Modulates a vector with another by performing component-wise multiplication.
    /// </summary>
    /// <param name="left">The first vector to modulate.</param>
    /// <param name="right">The second vector to modulate.</param>
    /// <returns>The modulated vector.</returns>
    public static Int2 Modulate(Int2 left, Int2 right)
    {
        return new Int2(left.X * right.X, left.Y * right.Y);
    }

    /// <summary>
    /// Scales a vector by the given value.
    /// </summary>
    /// <param name="value">The vector to scale.</param>
    /// <param name="scale">The amount by which to scale the vector.</param>
    /// <param name="result">When the method completes, contains the scaled vector.</param>
    public static void Divide(ref readonly Int2 value, int scale, out Int2 result)
    {
        result = new Int2(value.X / scale, value.Y / scale);
    }

    /// <summary>
    /// Scales a vector by the given value.
    /// </summary>
    /// <param name="value">The vector to scale.</param>
    /// <param name="scale">The amount by which to scale the vector.</param>
    /// <returns>The scaled vector.</returns>
    public static Int2 Divide(Int2 value, int scale)
    {
        return new Int2(value.X / scale, value.Y / scale);
    }

    /// <summary>
    /// Reverses the direction of a given vector.
    /// </summary>
    /// <param name="value">The vector to negate.</param>
    /// <param name="result">When the method completes, contains a vector facing in the opposite direction.</param>
    public static void Negate(ref readonly Int2 value, out Int2 result)
    {
        result = new Int2(-value.X, -value.Y);
    }

    /// <summary>
    /// Reverses the direction of a given vector.
    /// </summary>
    /// <param name="value">The vector to negate.</param>
    /// <returns>A vector facing in the opposite direction.</returns>
    public static Int2 Negate(Int2 value)
    {
        return new Int2(-value.X, -value.Y);
    }

    /// <summary>
    /// Restricts a value to be within a specified range.
    /// </summary>
    /// <param name="value">The value to clamp.</param>
    /// <param name="min">The minimum value.</param>
    /// <param name="max">The maximum value.</param>
    /// <param name="result">When the method completes, contains the clamped value.</param>
    public static void Clamp(ref readonly Int2 value, ref readonly Int2 min, ref readonly Int2 max, out Int2 result)
    {
        int x = value.X;
        x = (x > max.X) ? max.X : x;
        x = (x < min.X) ? min.X : x;

        int y = value.Y;
        y = (y > max.Y) ? max.Y : y;
        y = (y < min.Y) ? min.Y : y;

        result = new Int2(x, y);
    }

    /// <summary>
    /// Restricts a value to be within a specified range.
    /// </summary>
    /// <param name="value">The value to clamp.</param>
    /// <param name="min">The minimum value.</param>
    /// <param name="max">The maximum value.</param>
    /// <returns>The clamped value.</returns>
    public static Int2 Clamp(Int2 value, Int2 min, Int2 max)
    {
        Clamp(ref value, ref min, ref max, out var result);
        return result;
    }

    /// <summary>
    /// Calculates the dot product of two vectors.
    /// </summary>
    /// <param name="left">First source vector.</param>
    /// <param name="right">Second source vector.</param>
    /// <param name="result">When the method completes, contains the dot product of the two vectors.</param>
    public static void Dot(ref readonly Int2 left, ref readonly Int2 right, out int result)
    {
        result = (left.X * right.X) + (left.Y * right.Y);
    }

    /// <summary>
    /// Calculates the dot product of two vectors.
    /// </summary>
    /// <param name="left">First source vector.</param>
    /// <param name="right">Second source vector.</param>
    /// <returns>The dot product of the two vectors.</returns>
    public static int Dot(Int2 left, Int2 right)
    {
        return (left.X * right.X) + (left.Y * right.Y);
    }

    /// <summary>
    /// Performs a linear interpolation between two vectors.
    /// </summary>
    /// <param name="start">Start vector.</param>
    /// <param name="end">End vector.</param>
    /// <param name="amount">Value between 0 and 1 indicating the weight of <paramref name="end"/>.</param>
    /// <param name="result">When the method completes, contains the linear interpolation of the two vectors.</param>
    /// <remarks>
    /// This method performs the linear interpolation based on the following formula.
    /// <c>start + (end - start) * amount</c>
    /// Passing <paramref name="amount"/> a value of 0 will cause <paramref name="start"/> to be returned; a value of 1 will cause <paramref name="end"/> to be returned. 
    /// </remarks>
    public static void Lerp(ref readonly Int2 start, ref readonly Int2 end, float amount, out Int2 result)
    {
        result.X = (int)(start.X + ((end.X - start.X) * amount));
        result.Y = (int)(start.Y + ((end.Y - start.Y) * amount));
    }

    /// <summary>
    /// Performs a linear interpolation between two vectors.
    /// </summary>
    /// <param name="start">Start vector.</param>
    /// <param name="end">End vector.</param>
    /// <param name="amount">Value between 0 and 1 indicating the weight of <paramref name="end"/>.</param>
    /// <returns>The linear interpolation of the two vectors.</returns>
    /// <remarks>
    /// This method performs the linear interpolation based on the following formula.
    /// <c>start + (end - start) * amount</c>
    /// Passing <paramref name="amount"/> a value of 0 will cause <paramref name="start"/> to be returned; a value of 1 will cause <paramref name="end"/> to be returned. 
    /// </remarks>
    public static Int2 Lerp(Int2 start, Int2 end, float amount)
    {
        Lerp(ref start, ref end, amount, out var result);
        return result;
    }

    /// <summary>
    /// Performs a cubic interpolation between two vectors.
    /// </summary>
    /// <param name="start">Start vector.</param>
    /// <param name="end">End vector.</param>
    /// <param name="amount">Value between 0 and 1 indicating the weight of <paramref name="end"/>.</param>
    /// <param name="result">When the method completes, contains the cubic interpolation of the two vectors.</param>
    public static void SmoothStep(ref readonly Int2 start, ref readonly Int2 end, float amount, out Int2 result)
    {
        amount = (amount > 1) ? 1 : ((amount < 0) ? 0 : amount);
        amount = amount * amount * (3 - (2 * amount));

        result.X = (int)(start.X + ((end.X - start.X) * amount));
        result.Y = (int)(start.Y + ((end.Y - start.Y) * amount));
    }

    /// <summary>
    /// Performs a cubic interpolation between two vectors.
    /// </summary>
    /// <param name="start">Start vector.</param>
    /// <param name="end">End vector.</param>
    /// <param name="amount">Value between 0 and 1 indicating the weight of <paramref name="end"/>.</param>
    /// <returns>The cubic interpolation of the two vectors.</returns>
    public static Int2 SmoothStep(Int2 start, Int2 end, float amount)
    {
        SmoothStep(ref start, ref end, amount, out var result);
        return result;
    }

    /// <summary>
    /// Returns a vector containing the smallest components of the specified vectors.
    /// </summary>
    /// <param name="left">The first source vector.</param>
    /// <param name="right">The second source vector.</param>
    /// <param name="result">When the method completes, contains an new vector composed of the largest components of the source vectors.</param>
    public static void Max(ref readonly Int2 left, ref readonly Int2 right, out Int2 result)
    {
        result.X = (left.X > right.X) ? left.X : right.X;
        result.Y = (left.Y > right.Y) ? left.Y : right.Y;
    }

    /// <summary>
    /// Returns a vector containing the largest components of the specified vectors.
    /// </summary>
    /// <param name="left">The first source vector.</param>
    /// <param name="right">The second source vector.</param>
    /// <returns>A vector containing the largest components of the source vectors.</returns>
    public static Int2 Max(Int2 left, Int2 right)
    {
        Max(ref left, ref right, out var result);
        return result;
    }

    /// <summary>
    /// Returns a vector containing the smallest components of the specified vectors.
    /// </summary>
    /// <param name="left">The first source vector.</param>
    /// <param name="right">The second source vector.</param>
    /// <param name="result">When the method completes, contains an new vector composed of the smallest components of the source vectors.</param>
    public static void Min(ref readonly Int2 left, ref readonly Int2 right, out Int2 result)
    {
        result.X = (left.X < right.X) ? left.X : right.X;
        result.Y = (left.Y < right.Y) ? left.Y : right.Y;
    }

    /// <summary>
    /// Returns a vector containing the smallest components of the specified vectors.
    /// </summary>
    /// <param name="left">The first source vector.</param>
    /// <param name="right">The second source vector.</param>
    /// <returns>A vector containing the smallest components of the source vectors.</returns>
    public static Int2 Min(Int2 left, Int2 right)
    {
        Min(ref left, ref right, out var result);
        return result;
    }

    /// <summary>
    /// Adds two vectors.
    /// </summary>
    /// <param name="left">The first vector to add.</param>
    /// <param name="right">The second vector to add.</param>
    /// <returns>The sum of the two vectors.</returns>
    public static Int2 operator +(Int2 left, Int2 right)
    {
        return new Int2(left.X + right.X, left.Y + right.Y);
    }

    /// <summary>
    /// Assert a vector (return it unchanged).
    /// </summary>
    /// <param name="value">The vector to assert (unchange).</param>
    /// <returns>The asserted (unchanged) vector.</returns>
    public static Int2 operator +(Int2 value)
    {
        return value;
    }

    /// <summary>
    /// Subtracts two vectors.
    /// </summary>
    /// <param name="left">The first vector to subtract.</param>
    /// <param name="right">The second vector to subtract.</param>
    /// <returns>The difference of the two vectors.</returns>
    public static Int2 operator -(Int2 left, Int2 right)
    {
        return new Int2(left.X - right.X, left.Y - right.Y);
    }

    /// <summary>
    /// Reverses the direction of a given vector.
    /// </summary>
    /// <param name="value">The vector to negate.</param>
    /// <returns>A vector facing in the opposite direction.</returns>
    public static Int2 operator -(Int2 value)
    {
        return new Int2(-value.X, -value.Y);
    }

    /// <summary>
    /// Scales a vector by the given value.
    /// </summary>
    /// <param name="scale">The amount by which to scale the vector.</param>
    /// <param name="value">The vector to scale.</param>
    /// <returns>The scaled vector.</returns>
    public static Int2 operator *(float scale, Int2 value)
    {
        return new Int2((int)(value.X * scale), (int)(value.Y * scale));
    }

    /// <summary>
    /// Scales a vector by the given value.
    /// </summary>
    /// <param name="value">The vector to scale.</param>
    /// <param name="scale">The amount by which to scale the vector.</param>
    /// <returns>The scaled vector.</returns>
    public static Int2 operator *(Int2 value, float scale)
    {
        return new Int2((int)(value.X * scale), (int)(value.Y * scale));
    }

    /// <summary>
    /// Scales a vector by the given value.
    /// </summary>
    /// <param name="value">The vector to scale.</param>
    /// <param name="scale">The amount by which to scale the vector.</param>
    /// <returns>The scaled vector.</returns>
    public static Int2 operator /(Int2 value, float scale)
    {
        return new Int2((int)(value.X / scale), (int)(value.Y / scale));
    }

    /// <summary>
    /// Tests for equality between two objects.
    /// </summary>
    /// <param name="left">The first value to compare.</param>
    /// <param name="right">The second value to compare.</param>
    /// <returns><c>true</c> if <paramref name="left"/> has the same value as <paramref name="right"/>; otherwise, <c>false</c>.</returns>
    public static bool operator ==(Int2 left, Int2 right)
    {
        return left.Equals(right);
    }

    /// <summary>
    /// Tests for inequality between two objects.
    /// </summary>
    /// <param name="left">The first value to compare.</param>
    /// <param name="right">The second value to compare.</param>
    /// <returns><c>true</c> if <paramref name="left"/> has a different value than <paramref name="right"/>; otherwise, <c>false</c>.</returns>
    public static bool operator !=(Int2 left, Int2 right)
    {
        return !left.Equals(right);
    }

    /// <summary>
    /// Performs an explicit conversion from <see cref="Int2"/> to <see cref="Vector2"/>.
    /// </summary>
    /// <param name="value">The value.</param>
    /// <returns>The result of the conversion.</returns>
    public static explicit operator Vector2(Int2 value)
    {
        return new Vector2(value.X, value.Y);
    }

    /// <summary>
    /// Performs an explicit conversion from <see cref="Int2"/> to <see cref="Vector4"/>.
    /// </summary>
    /// <param name="value">The value.</param>
    /// <returns>The result of the conversion.</returns>
    public static explicit operator Vector4(Int2 value)
    {
        return new Vector4(value.X, value.Y, 0, 0);
    }

    /// <summary>
    /// Returns a <see cref="string"/> that represents this instance.
    /// </summary>
    /// <returns>
    /// A <see cref="string"/> that represents this instance.
    /// </returns>
    public override readonly string ToString()
    {
        return string.Format(CultureInfo.CurrentCulture, "X:{0} Y:{1}", X, Y);
    }

    /// <summary>
    /// Returns a <see cref="string"/> that represents this instance.
    /// </summary>
    /// <param name="format">The format.</param>
    /// <returns>
    /// A <see cref="string"/> that represents this instance.
    /// </returns>
    public readonly string ToString(string? format)
    {
        if (format == null)
            return ToString();

        return string.Format(CultureInfo.CurrentCulture, "X:{0} Y:{1}", X.ToString(format, CultureInfo.CurrentCulture), Y.ToString(format, CultureInfo.CurrentCulture));
    }

    /// <summary>
    /// Returns a <see cref="string"/> that represents this instance.
    /// </summary>
    /// <param name="formatProvider">The format provider.</param>
    /// <returns>
    /// A <see cref="string"/> that represents this instance.
    /// </returns>
    public readonly string ToString(IFormatProvider? formatProvider)
    {
        return string.Format(formatProvider, "X:{0} Y:{1}", X, Y);
    }

    /// <summary>
    /// Returns a <see cref="string"/> that represents this instance.
    /// </summary>
    /// <param name="format">The format.</param>
    /// <param name="formatProvider">The format provider.</param>
    /// <returns>
    /// A <see cref="string"/> that represents this instance.
    /// </returns>
    public readonly string ToString(string? format, IFormatProvider? formatProvider)
    {
        if (format == null)
            return ToString(formatProvider);

        return string.Format(formatProvider, "X:{0} Y:{1}", X.ToString(format, formatProvider), Y.ToString(format, formatProvider));
    }

    /// <summary>
    /// Returns a hash code for this instance.
    /// </summary>
    /// <returns>
    /// A hash code for this instance, suitable for use in hashing algorithms and data structures like a hash table. 
    /// </returns>
    public override readonly int GetHashCode()
    {
        return HashCode.Combine(X, Y);
    }

    /// <summary>
    /// Determines whether the specified <see cref="Int2"/> is equal to this instance.
    /// </summary>
    /// <param name="other">The <see cref="Int2"/> to compare with this instance.</param>
    /// <returns>
    /// <c>true</c> if the specified <see cref="Int2"/> is equal to this instance; otherwise, <c>false</c>.
    /// </returns>
    public readonly bool Equals(Int2 other)
    {
        return MathF.Abs(other.X - X) < MathUtil.ZeroTolerance &&
            MathF.Abs(other.Y - Y) < MathUtil.ZeroTolerance;
    }

    /// <summary>
    /// Determines whether the specified <see cref="object"/> is equal to this instance.
    /// </summary>
    /// <param name="value">The <see cref="object"/> to compare with this instance.</param>
    /// <returns>
    /// <c>true</c> if the specified <see cref="object"/> is equal to this instance; otherwise, <c>false</c>.
    /// </returns>
    public override readonly bool Equals(object? value)
    {
        return value is Int2 i && Equals(i);
    }

    /// <summary>
    /// Deconstructs the vector's components into named variables.
    /// </summary>
    /// <param name="x">The X component</param>
    /// <param name="y">The Y component</param>
    public readonly void Deconstruct(out int x, out int y)
    {
        x = X;
        y = Y;
    }

#if WPFInterop
    /// <summary>
    /// Performs an implicit conversion from <see cref="Stride.Core.Mathematics.Int2"/> to <see cref="System.Windows.Media.Media3D.Int3D"/>.
    /// </summary>
    /// <param name="value">The value.</param>
    /// <returns>The result of the conversion.</returns>
    public static implicit operator System.Windows.Media.Media3D.Int3D(Int2 value)
    {
        return new System.Windows.Media.Media3D.Int3D(value.X, value.Y, 0.0f);
    }

    /// <summary>
    /// Performs an explicit conversion from <see cref="System.Windows.Media.Media3D.Int3D"/> to <see cref="Stride.Core.Mathematics.Int2"/>.
    /// </summary>
    /// <param name="value">The value.</param>
    /// <returns>The result of the conversion.</returns>
    public static explicit operator Int2(System.Windows.Media.Media3D.Int3D value)
    {
        return new Int2((float)value.X, (float)value.Y);
    }
#endif

#if XnaInterop
    /// <summary>
    /// Performs an implicit conversion from <see cref="Stride.Core.Mathematics.Int2"/> to <see cref="Microsoft.Xna.Framework.Int2"/>.
    /// </summary>
    /// <param name="value">The value.</param>
    /// <returns>The result of the conversion.</returns>
    public static implicit operator Microsoft.Xna.Framework.Int2(Int2 value)
    {
        return new Microsoft.Xna.Framework.Int2(value.X, value.Y);
    }

    /// <summary>
    /// Performs an implicit conversion from <see cref="Microsoft.Xna.Framework.Int2"/> to <see cref="Stride.Core.Mathematics.Int2"/>.
    /// </summary>
    /// <param name="value">The value.</param>
    /// <returns>The result of the conversion.</returns>
    public static implicit operator Int2(Microsoft.Xna.Framework.Int2 value)
    {
        return new Int2(value.X, value.Y);
    }
#endif
}<|MERGE_RESOLUTION|>--- conflicted
+++ resolved
@@ -88,32 +88,6 @@
         Y = value;
     }
 
-<<<<<<< HEAD
-        /// <summary>
-        /// Casts from System.Numerics to Stride.Maths vectors
-        /// </summary>
-        /// <param name="v">Value to cast</param>
-        public static explicit operator Int2(System.Numerics.Vector2 v) => new((int)v.X,(int)v.Y);
-
-        /// <summary>
-        /// Casts from Stride.Maths to System.Numerics vectors
-        /// </summary>
-        /// <param name="v">Value to cast</param>
-        public static explicit operator System.Numerics.Vector2(Int2 v) => new(v.X, v.Y);
-
-        /// <summary>
-        /// Calculates the length of the vector.
-        /// </summary>
-        /// <returns>The length of the vector.</returns>
-        /// <remarks>
-        /// <see cref="Stride.Core.Mathematics.Int2.LengthSquared"/> may be preferred when only the relative length is needed
-        /// and speed is of the essence.
-        /// </remarks>
-        public int Length()
-        {
-            return (int)Math.Sqrt((X * X) + (Y * Y));
-        }
-=======
     /// <summary>
     /// Initializes a new instance of the <see cref="Int2"/> struct.
     /// </summary>
@@ -124,7 +98,6 @@
         X = x;
         Y = y;
     }
->>>>>>> 41381ded
 
     /// <summary>
     /// Initializes a new instance of the <see cref="Int2"/> struct.
@@ -186,7 +159,7 @@
     /// Casts from System.Numerics to Stride.Maths vectors
     /// </summary>
     /// <param name="v">Value to cast</param>
-    public static explicit operator Int2(System.Numerics.Vector2 v) => new((int)v.X,(int)v.Y);
+    public static explicit operator Int2(System.Numerics.Vector2 v) => new((int)v.X, (int)v.Y);
 
     /// <summary>
     /// Casts from Stride.Maths to System.Numerics vectors
@@ -756,46 +729,46 @@
     }
 
 #if WPFInterop
-    /// <summary>
-    /// Performs an implicit conversion from <see cref="Stride.Core.Mathematics.Int2"/> to <see cref="System.Windows.Media.Media3D.Int3D"/>.
-    /// </summary>
-    /// <param name="value">The value.</param>
-    /// <returns>The result of the conversion.</returns>
-    public static implicit operator System.Windows.Media.Media3D.Int3D(Int2 value)
-    {
-        return new System.Windows.Media.Media3D.Int3D(value.X, value.Y, 0.0f);
-    }
-
-    /// <summary>
-    /// Performs an explicit conversion from <see cref="System.Windows.Media.Media3D.Int3D"/> to <see cref="Stride.Core.Mathematics.Int2"/>.
-    /// </summary>
-    /// <param name="value">The value.</param>
-    /// <returns>The result of the conversion.</returns>
-    public static explicit operator Int2(System.Windows.Media.Media3D.Int3D value)
-    {
-        return new Int2((float)value.X, (float)value.Y);
-    }
+        /// <summary>
+        /// Performs an implicit conversion from <see cref="Stride.Core.Mathematics.Int2"/> to <see cref="System.Windows.Media.Media3D.Int3D"/>.
+        /// </summary>
+        /// <param name="value">The value.</param>
+        /// <returns>The result of the conversion.</returns>
+        public static implicit operator System.Windows.Media.Media3D.Int3D(Int2 value)
+        {
+            return new System.Windows.Media.Media3D.Int3D(value.X, value.Y, 0.0f);
+        }
+
+        /// <summary>
+        /// Performs an explicit conversion from <see cref="System.Windows.Media.Media3D.Int3D"/> to <see cref="Stride.Core.Mathematics.Int2"/>.
+        /// </summary>
+        /// <param name="value">The value.</param>
+        /// <returns>The result of the conversion.</returns>
+        public static explicit operator Int2(System.Windows.Media.Media3D.Int3D value)
+        {
+            return new Int2((float)value.X, (float)value.Y);
+        }
 #endif
 
 #if XnaInterop
-    /// <summary>
-    /// Performs an implicit conversion from <see cref="Stride.Core.Mathematics.Int2"/> to <see cref="Microsoft.Xna.Framework.Int2"/>.
-    /// </summary>
-    /// <param name="value">The value.</param>
-    /// <returns>The result of the conversion.</returns>
-    public static implicit operator Microsoft.Xna.Framework.Int2(Int2 value)
-    {
-        return new Microsoft.Xna.Framework.Int2(value.X, value.Y);
-    }
-
-    /// <summary>
-    /// Performs an implicit conversion from <see cref="Microsoft.Xna.Framework.Int2"/> to <see cref="Stride.Core.Mathematics.Int2"/>.
-    /// </summary>
-    /// <param name="value">The value.</param>
-    /// <returns>The result of the conversion.</returns>
-    public static implicit operator Int2(Microsoft.Xna.Framework.Int2 value)
-    {
-        return new Int2(value.X, value.Y);
-    }
+        /// <summary>
+        /// Performs an implicit conversion from <see cref="Stride.Core.Mathematics.Int2"/> to <see cref="Microsoft.Xna.Framework.Int2"/>.
+        /// </summary>
+        /// <param name="value">The value.</param>
+        /// <returns>The result of the conversion.</returns>
+        public static implicit operator Microsoft.Xna.Framework.Int2(Int2 value)
+        {
+            return new Microsoft.Xna.Framework.Int2(value.X, value.Y);
+        }
+
+        /// <summary>
+        /// Performs an implicit conversion from <see cref="Microsoft.Xna.Framework.Int2"/> to <see cref="Stride.Core.Mathematics.Int2"/>.
+        /// </summary>
+        /// <param name="value">The value.</param>
+        /// <returns>The result of the conversion.</returns>
+        public static implicit operator Int2(Microsoft.Xna.Framework.Int2 value)
+        {
+            return new Int2(value.X, value.Y);
+        }
 #endif
 }