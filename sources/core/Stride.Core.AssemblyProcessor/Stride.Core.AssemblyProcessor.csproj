--- conflicted
+++ resolved
@@ -39,15 +39,10 @@
   <ItemGroup>
     <PackageReference Include="Mono.Cecil" />
     <PackageReference Include="Mono.Options" />
-<<<<<<< HEAD
-    <PackageReference Include="Microsoft.Build.Utilities.Core" ExcludeAssets="runtime" />
-    <PackageReference Include="PolySharp">
-=======
     <PackageReference Include="Microsoft.NET.StringTools" ExcludeAssets="runtime" PrivateAssets="all" />
     <PackageReference Include="Microsoft.Build.Framework" ExcludeAssets="runtime" PrivateAssets="all" />
     <PackageReference Include="Microsoft.Build.Utilities.Core" ExcludeAssets="runtime" PrivateAssets="all" />
-    <PackageReference Include="Polysharp">
->>>>>>> 9ea93a6f
+    <PackageReference Include="PolySharp">
       <IncludeAssets>runtime; build; native; contentfiles; analyzers; buildtransitive</IncludeAssets>
       <PrivateAssets>all</PrivateAssets>
     </PackageReference>
