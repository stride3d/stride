--- conflicted
+++ resolved
@@ -133,13 +133,8 @@
   <!-- Packs the BuildItems into a single .Packed DLL and generates a .hash file from it -->
   <Target Name="GenerateHash" AfterTargets="CopyFiles">
     <!-- Repack the assemblies into a single file -->
-<<<<<<< HEAD
-    <Exec Command="cd $(DependencyDir)\AssemblyProcessor\$(TargetFramework)
-    $(ILRepack) Stride.Core.AssemblyProcessor$(TargetExt) Mono.Cecil.dll Mono.Cecil.Mdb.dll Mono.Cecil.Pdb.dll Mono.Cecil.Rocks.dll Mono.Options.dll /out:Stride.Core.AssemblyProcessor.Packed$(TargetExt)"/>
-=======
-    <Exec Command="cd &quot;$(SolutionDir)..\deps\AssemblyProcessor\$(TargetFramework)&quot;
+    <Exec Command="cd &quot;$(DependencyDir)\AssemblyProcessor\$(TargetFramework)&quot;
     &quot;$(ILRepack)&quot; Stride.Core.AssemblyProcessor$(TargetExt) Mono.Cecil.dll Mono.Cecil.Mdb.dll Mono.Cecil.Pdb.dll Mono.Cecil.Rocks.dll Mono.Options.dll /out:Stride.Core.AssemblyProcessor.Packed$(TargetExt)"/>
->>>>>>> 362e3cab
     <!-- Generate the hash and then write it to disk with the .hash extension -->
     <GetFileHash Files="$(DependencyDir)\AssemblyProcessor\$(TargetFramework)\Stride.Core.AssemblyProcessor.Packed$(TargetExt)">
       <Output
