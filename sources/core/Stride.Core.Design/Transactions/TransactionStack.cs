// Copyright (c) .NET Foundation and Contributors (https://dotnetfoundation.org/ & https://stride3d.net) and Silicon Studio Corp. (https://www.siliconstudio.co.jp)
// Distributed under the MIT license. See the LICENSE.md file in the project root for more information.

namespace Stride.Core.Transactions;

/// <summary>
/// Internal implementation of the <see cref="ITransactionStack"/> interface.
/// </summary>
internal class TransactionStack : ITransactionStack
{
    private readonly List<Transaction> transactions = [];
    private readonly Stack<Transaction> transactionsInProgress = new();
    private readonly object lockObject = new();
    private int currentPosition;

    /// <summary>
    /// Initializes a new instance of the <see cref="TransactionStack"/> class.
    /// </summary>
    /// <param name="capacity">The capacity of the stack.</param>
    public TransactionStack(int capacity)
    {
#if NET8_0_OR_GREATER
        ArgumentOutOfRangeException.ThrowIfNegative(capacity);
#else
        if (capacity <= 0) throw new ArgumentOutOfRangeException(nameof(capacity))
#endif
        Capacity = capacity;
    }

    /// <summary>
    /// Gets the collection of transactions currently on the stack.
    /// </summary>
    public IReadOnlyList<IReadOnlyTransaction> Transactions => transactions;

    /// <inheritdoc/>
    public bool TransactionInProgress { get; private set; }

    /// <inheritdoc/>
    public bool RollInProgress { get; private set; }

    /// <inheritdoc/>
    public int Capacity { get; private set; }

    /// <inheritdoc/>
    public bool IsEmpty => Transactions.Count == 0;

    /// <inheritdoc/>
    public bool IsFull => Transactions.Count == Capacity;

    /// <inheritdoc/>
    public bool CanRollback => currentPosition > 0;

    /// <inheritdoc/>
    public bool CanRollforward => currentPosition < transactions.Count;

    /// <inheritdoc/>
    public event EventHandler<TransactionEventArgs>? TransactionCompleted;

    /// <inheritdoc/>
    public event EventHandler<TransactionEventArgs>? TransactionRollbacked;

    /// <inheritdoc/>
    public event EventHandler<TransactionEventArgs>? TransactionRollforwarded;

    /// <inheritdoc/>
    public event EventHandler<TransactionsDiscardedEventArgs>? TransactionDiscarded;

    /// <inheritdoc/>
    public event EventHandler<EventArgs>? Cleared;

    /// <inheritdoc/>
    public ITransaction CreateTransaction(TransactionFlags flags = TransactionFlags.None)
    {
        lock (lockObject)
        {
            if (RollInProgress)
                throw new TransactionException("Unable to create a transaction. A rollback or rollforward operation is in progress.");

            var transaction = new Transaction(this, flags);
            if ((flags & TransactionFlags.KeepParentsAlive) != 0)
            {
                foreach (var parentTransaction in transactionsInProgress)
                    parentTransaction.AddReference();
            }

            transactionsInProgress.Push(transaction);
            TransactionInProgress = true;
            return transaction;
        }
    }

    /// <inheritdoc/>
    public void PushOperation(Operation operation)
    {
        lock (lockObject)
        {
            if (transactionsInProgress.Count == 0)
                throw new TransactionException("There is no transaction in progress in the transaction stack.");

            if (!operation.HasEffect)
                return;

            var transaction = transactionsInProgress.Peek();
            transaction.PushOperation(operation);
        }
    }

    /// <inheritdoc/>
    public void Clear()
    {
        lock (lockObject)
        {
            if (RollInProgress)
                throw new TransactionException("Unable to clear. A rollback or rollforward operation is in progress.");

            foreach (var transaction in transactions)
            {
                transaction.Interface.Freeze();
            }
            transactions.Clear();
            currentPosition = 0;
            Cleared?.Invoke(this, EventArgs.Empty);
        }
    }

    /// <inheritdoc/>
    public IEnumerable<IReadOnlyTransaction> RetrieveAllTransactions()
    {
        return transactions;
    }

    public void CompleteTransaction(Transaction transaction)
    {
        lock (lockObject)
        {
            try
            {
                if (transactionsInProgress.Count == 0)
                    throw new TransactionException("There is not transaction in progress in the transaction stack.");

                if (transaction != transactionsInProgress.Pop())
                    throw new TransactionException("The transaction being completed is not that last created transaction.");

                // Check if we're completing the last transaction
                TransactionInProgress = transactionsInProgress.Count > 0;

                // Ignore the transaction if it is empty
                if (transaction.IsEmpty)
                    return;

                // If this transaction has no effect, discard it.
                if (transaction.Operations.All(x => !x.HasEffect))
                    return;

                // If we're not the last transaction, consider this transaction as an operation of its parent transaction
                if (TransactionInProgress)
                {
                    // Avoid useless nested transaction if we have a single operation inside.
                    PushOperation(transaction.Operations.Count == 1 ? transaction.Operations.Single() : transaction);
                    return;
                }

                // Remove transactions that will be overwritten by this one
                if (currentPosition < transactions.Count)
                {
                    PurgeFromIndex(currentPosition);
                }

                if (currentPosition == Capacity)
                {
                    // If the stack has a capacity of 0, immediately freeze the new transaction.
                    var oldestTransaction = Capacity > 0 ? transactions[0] : transaction;
                    oldestTransaction.Interface.Freeze();

                    for (var i = 1; i < transactions.Count; ++i)
                    {
                        transactions[i - 1] = transactions[i];
                    }
                    if (Capacity > 0)
                    {
                        transactions[--currentPosition] = null!;
                    }
                    TransactionDiscarded?.Invoke(this, new TransactionsDiscardedEventArgs(oldestTransaction, DiscardReason.StackFull));
                }
                if (Capacity > 0)
                {
                    if (currentPosition == transactions.Count)
                    {
                        transactions.Add(transaction);
                    }
                    else
                    {
                        transactions[currentPosition] = transaction;
                    }
                    ++currentPosition;
                }
            }
            finally
            {
<<<<<<< HEAD
                if (!CanRollback)
                    throw new TransactionException("Unable to rollback. This method cannot be invoked when CanRollback is false.");
                if (RollInProgress)
                    throw new TransactionException("Unable to rollback. A rollback or rollforward operation is already in progress.");
                if (transactionsInProgress.Count > 0)
                    throw new TransactionException("Unable to rollback. A transaction is in progress.");

                var lastTransaction = transactions[--currentPosition];

                while ((lastTransaction.Flags & TransactionFlags.SkipUndoRedo) > 0 && CanRollback)
                    lastTransaction = transactions[--currentPosition];

                if ((lastTransaction.Flags & TransactionFlags.SkipUndoRedo) > 0)
                    return;

                RollInProgress = true;
                try
=======
                if (!TransactionInProgress)
>>>>>>> 41381ded
                {
                    TransactionCompleted?.Invoke(this, new TransactionEventArgs(transaction));
                }

                // Complete parent transactions
                if ((transaction.Flags & TransactionFlags.KeepParentsAlive) != 0)
                {
                    foreach (var parentTransaction in transactionsInProgress.Reverse())
                        parentTransaction.Complete();
                }
            }
        }
    }

    /// <inheritdoc/>
    public void Rollback()
    {
        lock (lockObject)
        {
            if (!CanRollback)
                throw new TransactionException("Unable to rollback. This method cannot be invoked when CanRollback is false.");
            if (RollInProgress)
                throw new TransactionException("Unable to rollback. A rollback or rollforward operation is already in progress.");
            if (transactionsInProgress.Count > 0)
                throw new TransactionException("Unable to rollback. A transaction is in progress.");

            var lastTransaction = transactions[--currentPosition];
            RollInProgress = true;
            try
            {
<<<<<<< HEAD
                if (!CanRollforward)
                    throw new TransactionException("Unable to rollforward. This method cannot be invoked when CanRollforward is false.");
                if (RollInProgress)
                    throw new TransactionException("Unable to rollforward. A rollback or rollforward operation is already in progress.");
                if (transactionsInProgress.Count > 0)
                    throw new TransactionException("Unable to rollback. A transaction is in progress.");

                var lastTransaction = transactions[currentPosition++];

                while ((lastTransaction.Flags & TransactionFlags.SkipUndoRedo) > 0 && CanRollforward)
                    lastTransaction = transactions[currentPosition++];

                if ((lastTransaction.Flags & TransactionFlags.SkipUndoRedo) > 0)
                    return;

                RollInProgress = true;
                try
                {
                    lastTransaction.Interface.Rollforward();
                }
                finally
                {
                    RollInProgress = false;
                }
                TransactionRollforwarded?.Invoke(this, new TransactionEventArgs(lastTransaction));
=======
                lastTransaction.Interface.Rollback();
            }
            finally
            {
                RollInProgress = false;
>>>>>>> 41381ded
            }
            TransactionRollbacked?.Invoke(this, new TransactionEventArgs(lastTransaction));
        }
    }

    /// <inheritdoc/>
    public void Rollforward()
    {
        lock (lockObject)
        {
            if (!CanRollforward)
                throw new TransactionException("Unable to rollforward. This method cannot be invoked when CanRollforward is false.");
            if (RollInProgress)
                throw new TransactionException("Unable to rollforward. A rollback or rollforward operation is already in progress.");
            if (transactionsInProgress.Count > 0)
                throw new TransactionException("Unable to rollback. A transaction is in progress.");

            var lastTransaction = transactions[currentPosition++];
            RollInProgress = true;
            try
            {
                lastTransaction.Interface.Rollforward();
            }
            finally
            {
                RollInProgress = false;
            }
            TransactionRollforwarded?.Invoke(this, new TransactionEventArgs(lastTransaction));
        }
    }

    public void Resize(int newCapacity)
    {
        if (newCapacity < Capacity)
        {
            // TODO: this is minor but we should support that (potential discard, properly trigger events, etc.)
            throw new NotSupportedException("Resizing transaction stack to a smaller size is not supported yet.");
        }
        lock (lockObject)
        {
            Capacity = newCapacity;
        }
    }

    /// <summary>
    /// Purges the stack from the given index (included) to the top of the stack.
    /// </summary>
    /// <param name="index">The index from which to purge the stack.</param>
    private void PurgeFromIndex(int index)
    {
        if (index < 0 || index > transactions.Count) throw new ArgumentOutOfRangeException(nameof(index));

        if (transactions.Count > index)
        {
            var discardedTransactions = new IReadOnlyTransaction[transactions.Count - index];
            for (var i = index; i < transactions.Count; ++i)
            {
                transactions[i].Interface.Freeze();
                discardedTransactions[i - index] = transactions[i];
            }
            transactions.RemoveRange(index, transactions.Count - index);
            TransactionDiscarded?.Invoke(this, new TransactionsDiscardedEventArgs(discardedTransactions, DiscardReason.StackPurged));
        }
    }
}<|MERGE_RESOLUTION|>--- conflicted
+++ resolved
@@ -197,27 +197,7 @@
             }
             finally
             {
-<<<<<<< HEAD
-                if (!CanRollback)
-                    throw new TransactionException("Unable to rollback. This method cannot be invoked when CanRollback is false.");
-                if (RollInProgress)
-                    throw new TransactionException("Unable to rollback. A rollback or rollforward operation is already in progress.");
-                if (transactionsInProgress.Count > 0)
-                    throw new TransactionException("Unable to rollback. A transaction is in progress.");
-
-                var lastTransaction = transactions[--currentPosition];
-
-                while ((lastTransaction.Flags & TransactionFlags.SkipUndoRedo) > 0 && CanRollback)
-                    lastTransaction = transactions[--currentPosition];
-
-                if ((lastTransaction.Flags & TransactionFlags.SkipUndoRedo) > 0)
-                    return;
-
-                RollInProgress = true;
-                try
-=======
                 if (!TransactionInProgress)
->>>>>>> 41381ded
                 {
                     TransactionCompleted?.Invoke(this, new TransactionEventArgs(transaction));
                 }
@@ -245,42 +225,21 @@
                 throw new TransactionException("Unable to rollback. A transaction is in progress.");
 
             var lastTransaction = transactions[--currentPosition];
+
+            while ((lastTransaction.Flags & TransactionFlags.SkipUndoRedo) > 0 && CanRollback)
+                lastTransaction = transactions[--currentPosition];
+
+            if ((lastTransaction.Flags & TransactionFlags.SkipUndoRedo) > 0)
+                return;
+
             RollInProgress = true;
             try
             {
-<<<<<<< HEAD
-                if (!CanRollforward)
-                    throw new TransactionException("Unable to rollforward. This method cannot be invoked when CanRollforward is false.");
-                if (RollInProgress)
-                    throw new TransactionException("Unable to rollforward. A rollback or rollforward operation is already in progress.");
-                if (transactionsInProgress.Count > 0)
-                    throw new TransactionException("Unable to rollback. A transaction is in progress.");
-
-                var lastTransaction = transactions[currentPosition++];
-
-                while ((lastTransaction.Flags & TransactionFlags.SkipUndoRedo) > 0 && CanRollforward)
-                    lastTransaction = transactions[currentPosition++];
-
-                if ((lastTransaction.Flags & TransactionFlags.SkipUndoRedo) > 0)
-                    return;
-
-                RollInProgress = true;
-                try
-                {
-                    lastTransaction.Interface.Rollforward();
-                }
-                finally
-                {
-                    RollInProgress = false;
-                }
-                TransactionRollforwarded?.Invoke(this, new TransactionEventArgs(lastTransaction));
-=======
                 lastTransaction.Interface.Rollback();
             }
             finally
             {
                 RollInProgress = false;
->>>>>>> 41381ded
             }
             TransactionRollbacked?.Invoke(this, new TransactionEventArgs(lastTransaction));
         }
@@ -299,6 +258,13 @@
                 throw new TransactionException("Unable to rollback. A transaction is in progress.");
 
             var lastTransaction = transactions[currentPosition++];
+
+            while ((lastTransaction.Flags & TransactionFlags.SkipUndoRedo) > 0 && CanRollforward)
+                lastTransaction = transactions[currentPosition++];
+
+            if ((lastTransaction.Flags & TransactionFlags.SkipUndoRedo) > 0)
+                return;
+
             RollInProgress = true;
             try
             {
