// Copyright (c) .NET Foundation and Contributors (https://dotnetfoundation.org/ & https://stride3d.net) and Silicon Studio Corp. (https://www.siliconstudio.co.jp)
// Distributed under the MIT license. See the LICENSE.md file in the project root for more information.
using System;
using System.Collections;
using System.Collections.Generic;
using System.Linq;
using System.Reflection;
using Stride.Core.Yaml.Serialization;

namespace Stride.Core.Reflection
{
    /// <summary>
<<<<<<< HEAD
    /// Provides a descriptor for a <see cref="System.Collections.IDictionary"/>.
=======
    /// Provides a descriptor for a <see cref="IDictionary{TKey, TValue}"/>.
>>>>>>> d45a053c
    /// </summary>
    public class DictionaryDescriptor : ObjectDescriptor
    {
        private static readonly List<string> ListOfMembersToRemove = new List<string> { "Comparer", "Keys", "Values", "Capacity" };


        Action<object, object, object?> AddMethod;
        Action<object, object> RemoveMethod;
        Action<object, object, object> SetValueMethod;
        Func<object, object, bool> ContainsKeyMethod;
        Func<object, ICollection> GetKeysMethod;
        Func<object, ICollection> GetValuesMethod;
        Func<object, object, object?> GetValueMethod;
        Func<object, IEnumerable<KeyValuePair<object, object>>> GetEnumeratorMethod;

<<<<<<< HEAD
=======
        #pragma warning disable CS8618
        // This warning is disabled because the necessary initialization will occur 
        // in the CreateGenericSet<T>() method, not in the constructor.
>>>>>>> d45a053c
        public DictionaryDescriptor(ITypeDescriptorFactory factory, Type type, bool emitDefaultValues, IMemberNamingConvention namingConvention)
            : base(factory, type, emitDefaultValues, namingConvention)
        {
            if (!IsDictionary(type))
                throw new ArgumentException(@"Expecting a type inheriting from System.Collections.IDictionary", nameof(type));

            // extract Key, Value types from IDictionary<??, ??>
            var interfaceType = type.GetInterface(typeof(IDictionary<,>));
<<<<<<< HEAD

            KeyType = interfaceType.GetGenericArguments()[0];
            ValueType = interfaceType.GetGenericArguments()[1];

            var createMethod = typeof(DictionaryDescriptor).GetMethod(nameof(GenericDictionary), BindingFlags.NonPublic | BindingFlags.Instance);
            var genericCreateMethod = createMethod!.MakeGenericMethod([KeyType, ValueType]);
            genericCreateMethod!.Invoke(this, []);

            IsGenericDictionary = true;
        }
        void GenericDictionary<TKey, TValue>()
        {
            AddMethod = (dictionary, key, value) => ((IDictionary<TKey, TValue>)dictionary).Add((TKey)key, (TValue)value);
            RemoveMethod = (dictionary, key) => ((IDictionary<TKey, TValue>)dictionary).Remove((TKey)key);
            ContainsKeyMethod = (dictionary, key) => ((IDictionary<TKey, TValue>)dictionary).ContainsKey((TKey)key);
            GetKeysMethod = (dictionary) => (ICollection)((IDictionary<TKey, TValue>)dictionary).Keys;
            GetValuesMethod = (dictionary) => (ICollection)((IDictionary<TKey, TValue>)dictionary).Values;
            GetValueMethod = (dictionary, key) => ((IDictionary<TKey, TValue>)dictionary)[(TKey)key];
            SetValueMethod = (dictionary, key, value) => ((IDictionary<TKey, TValue>)dictionary)[(TKey)key] = (TValue)value;
            GetEnumeratorMethod = (dictionary) => {
                return GetGenericEnumerable<TKey,TValue>((IDictionary<TKey, TValue>)dictionary);
            };
        }
        void SimpleDictionary()
        {
            AddMethod = (dictionary, key, value) => ((IDictionary)dictionary).Add(key, value);
            RemoveMethod = (dictionary, key) => ((IDictionary)dictionary).Remove(key);
            ContainsKeyMethod = (dictionary, key) => ((IDictionary)dictionary).Contains(key);
            GetKeysMethod = (dictionary) => ((IDictionary)dictionary).Keys;
            GetValuesMethod = (dictionary) => ((IDictionary)dictionary).Values;
            GetValueMethod = (dictionary, key) => ((IDictionary)dictionary)[key];
            SetValueMethod = (dictionary, key, value) => ((IDictionary)dictionary)[key] = value;
            GetEnumeratorMethod = (dictionary) =>
            {
                var realDictionary = (IDictionary)dictionary;
                List<KeyValuePair<object, object>> result = new(realDictionary.Count);
                foreach (KeyValuePair<object, object> kvp in realDictionary)
                {
                    result.Add(kvp);
                }
                return result;
=======
            if (interfaceType != null)
            {
                KeyType = interfaceType.GetGenericArguments()[0];
                ValueType = interfaceType.GetGenericArguments()[1];

                var createMethod = typeof(DictionaryDescriptor).GetMethod(nameof(CreateGenericDictionary), BindingFlags.NonPublic | BindingFlags.Instance);
                var genericCreateMethod = createMethod!.MakeGenericMethod([KeyType, ValueType]);
                genericCreateMethod!.Invoke(this, []);

                IsGenericDictionary = true;
            }
        }
        void CreateGenericDictionary<TKey, TValue>()
        {
            AddMethod = (dictionary, key, value) => ((IDictionary<TKey, TValue?>)dictionary).Add((TKey)key, (TValue?)value);
            RemoveMethod = (dictionary, key) => ((IDictionary<TKey, TValue?>)dictionary).Remove((TKey)key);
            ContainsKeyMethod = (dictionary, key) => ((IDictionary<TKey, TValue>)dictionary).ContainsKey((TKey)key);
            GetKeysMethod = (dictionary) => (ICollection)((IDictionary<TKey, TValue?>)dictionary).Keys;
            GetValuesMethod = (dictionary) => (ICollection)((IDictionary<TKey, TValue?>)dictionary).Values;
            GetValueMethod = (dictionary, key) => ((IDictionary<TKey, TValue?>)dictionary)[(TKey)key];
            SetValueMethod = (dictionary, key, value) => ((IDictionary<TKey, TValue?>)dictionary)[(TKey)key] = (TValue?)value;
            GetEnumeratorMethod = (dictionary) => {
                return GetGenericEnumerable((IDictionary<TKey,TValue>)dictionary);
>>>>>>> d45a053c
            };
        }

        public override void Initialize(IComparer<object> keyComparer)
        {
            base.Initialize(keyComparer);

            // Only Keys and Values
            IsPureDictionary = Count == 0;
        }

        public override DescriptorCategory Category => DescriptorCategory.Dictionary;

        /// <summary>
        /// Gets a value indicating whether this instance is generic dictionary.
        /// </summary>
        /// <value><c>true</c> if this instance is generic dictionary; otherwise, <c>false</c>.</value>
        public bool IsGenericDictionary { get; }

        /// <summary>
        /// Gets the type of the key.
        /// </summary>
        /// <value>The type of the key.</value>
        public Type KeyType { get; }

        /// <summary>
        /// Gets the type of the value.
        /// </summary>
        /// <value>The type of the value.</value>
        public Type ValueType { get; }

        /// <summary>
        /// Gets or sets a value indicating whether this instance is pure dictionary.
        /// </summary>
        /// <value><c>true</c> if this instance is pure dictionary; otherwise, <c>false</c>.</value>
        public bool IsPureDictionary { get; private set; }

        /// <summary>
        /// Determines whether the specified object is read-only.
        /// </summary>
<<<<<<< HEAD
        /// <param name="thisObject">The this object.</param>
        /// <returns><c>true</c> if [is read only] [the specified this object]; otherwise, <c>false</c>.</returns>
        public bool IsReadOnly(object thisObject)
        {
=======
        /// <param name="thisObject">The object to check for read-only status.</param>
        /// <returns><c>true</c> if the specified object is read-only; otherwise, <c>false</c>.</returns>
        /// <exception cref="ArgumentNullException">Thrown if <paramref name="thisObject"/> is <see langword="null"/>.</exception>
        public bool IsReadOnly(object thisObject)
        {
            ArgumentNullException.ThrowIfNull(thisObject);
>>>>>>> d45a053c
            return ((IDictionary)thisObject).IsReadOnly;
        }

        /// <summary>
        /// Gets a generic enumerator for a dictionary.
        /// </summary>
        /// <param name="dictionary">The dictionary.</param>
        /// <returns>A generic enumerator.</returns>
        /// <exception cref="System.ArgumentNullException">dictionary</exception>
        public IEnumerable<KeyValuePair<object, object>> GetEnumerator(object dictionary)
        {
            ArgumentNullException.ThrowIfNull(dictionary);
            return GetEnumeratorMethod.Invoke(dictionary);
        }

        /// <summary>
        /// Adds a a key-value to a dictionary.
        /// </summary>
        /// <param name="dictionary">The dictionary.</param>
        /// <param name="key">The key.</param>
        /// <param name="value">The value.</param>
        /// <exception cref="System.InvalidOperationException">No Add() method found on dictionary [{0}].ToFormat(Type)</exception>
        public void SetValue(object dictionary, object key, object value)
        {
            ArgumentNullException.ThrowIfNull(dictionary);
<<<<<<< HEAD
            SetValueMethod(dictionary, key, value);
=======
            SetValueMethod.Invoke(dictionary, key, value);
>>>>>>> d45a053c
        }

        /// <summary>
        /// Adds a a key-value to a dictionary.
        /// </summary>
        /// <param name="dictionary">The dictionary.</param>
        /// <param name="key">The key.</param>
        /// <param name="value">The value.</param>
        /// <exception cref="System.InvalidOperationException">No Add() method found on dictionary [{0}].DoFormat(Type)</exception>
        public void AddToDictionary(object dictionary, object key, object value)
        {
            ArgumentNullException.ThrowIfNull(dictionary);
            AddMethod.Invoke(dictionary, key, value);
        }

        /// <summary>
        /// Remove a key-value from a dictionary
        /// </summary>
        /// <param name="dictionary">The dictionary.</param>
        /// <param name="key">The key.</param>
        public void Remove(object dictionary, object key)
        {
            ArgumentNullException.ThrowIfNull(dictionary);
            RemoveMethod.Invoke(dictionary, key);
        }

        /// <summary>
        /// Indicate whether the dictionary contains the given key
        /// </summary>
        /// <param name="dictionary">The dictionary.</param>
        /// <param name="key">The key.</param>
        public bool ContainsKey(object dictionary, object key)
        {
            ArgumentNullException.ThrowIfNull(dictionary);
            return ContainsKeyMethod.Invoke(dictionary, key);
        }

        /// <summary>
        /// Returns an enumerable of the keys in the dictionary
        /// </summary>
        /// <param name="dictionary">The dictionary</param>
        public ICollection GetKeys(object dictionary)
        {
            ArgumentNullException.ThrowIfNull(dictionary);
            return GetKeysMethod.Invoke(dictionary);
        }

        /// <summary>
        /// Returns an enumerable of the values in the dictionary
        /// </summary>
        /// <param name="dictionary">The dictionary</param>
        public ICollection GetValues(object dictionary)
        {
            ArgumentNullException.ThrowIfNull(dictionary);
            return GetValuesMethod(dictionary);
        }

        /// <summary>
        /// Returns the value matching the given key in the dictionary, or null if the key is not found
        /// </summary>
        /// <param name="dictionary">The dictionary.</param>
        /// <param name="key">The key.</param>
        public object? GetValue(object dictionary, object key)
        {
            ArgumentNullException.ThrowIfNull(dictionary);
            return GetValueMethod.Invoke(dictionary, key);
        }

        /// <summary>
        /// Determines whether the specified type is a .NET dictionary.
        /// </summary>
        /// <param name="type">The type.</param>
        /// <returns><c>true</c> if the specified type is dictionary; otherwise, <c>false</c>.</returns>
        public static bool IsDictionary(Type type)
        {
            ArgumentNullException.ThrowIfNull(type);
            var typeInfo = type.GetTypeInfo();
            if (typeof(IDictionary).GetTypeInfo().IsAssignableFrom(typeInfo))
            {
                return true;
            }

            foreach (var iType in typeInfo.ImplementedInterfaces)
            {
                var iTypeInfo = iType.GetTypeInfo();
                if (iTypeInfo.IsGenericType && iTypeInfo.GetGenericTypeDefinition() == typeof(IDictionary<,>))
                {
                    return true;
                }
            }

            return false;
        }

        public static IEnumerable<KeyValuePair<object, object>> GetGenericEnumerable<TKey, TValue>(IDictionary<TKey, TValue> dictionary)
        {
            return dictionary.Select(keyValue => new KeyValuePair<object, object>(keyValue.Key, keyValue.Value));
        }

        protected override bool PrepareMember(MemberDescriptorBase member, MemberInfo metadataClassMemberInfo)
        {
            // Filter members
            if (member is PropertyDescriptor && ListOfMembersToRemove.Contains(member.OriginalName))
            //if (member is PropertyDescriptor && (member.DeclaringType.Namespace ?? string.Empty).StartsWith(SystemCollectionsNamespace) && ListOfMembersToRemove.Contains(member.Name))
            {
                return false;
            }

            return base.PrepareMember(member, metadataClassMemberInfo);
        }
    }
}<|MERGE_RESOLUTION|>--- conflicted
+++ resolved
@@ -10,11 +10,7 @@
 namespace Stride.Core.Reflection
 {
     /// <summary>
-<<<<<<< HEAD
     /// Provides a descriptor for a <see cref="System.Collections.IDictionary"/>.
-=======
-    /// Provides a descriptor for a <see cref="IDictionary{TKey, TValue}"/>.
->>>>>>> d45a053c
     /// </summary>
     public class DictionaryDescriptor : ObjectDescriptor
     {
@@ -30,12 +26,6 @@
         Func<object, object, object?> GetValueMethod;
         Func<object, IEnumerable<KeyValuePair<object, object>>> GetEnumeratorMethod;
 
-<<<<<<< HEAD
-=======
-        #pragma warning disable CS8618
-        // This warning is disabled because the necessary initialization will occur 
-        // in the CreateGenericSet<T>() method, not in the constructor.
->>>>>>> d45a053c
         public DictionaryDescriptor(ITypeDescriptorFactory factory, Type type, bool emitDefaultValues, IMemberNamingConvention namingConvention)
             : base(factory, type, emitDefaultValues, namingConvention)
         {
@@ -44,7 +34,6 @@
 
             // extract Key, Value types from IDictionary<??, ??>
             var interfaceType = type.GetInterface(typeof(IDictionary<,>));
-<<<<<<< HEAD
 
             KeyType = interfaceType.GetGenericArguments()[0];
             ValueType = interfaceType.GetGenericArguments()[1];
@@ -86,31 +75,6 @@
                     result.Add(kvp);
                 }
                 return result;
-=======
-            if (interfaceType != null)
-            {
-                KeyType = interfaceType.GetGenericArguments()[0];
-                ValueType = interfaceType.GetGenericArguments()[1];
-
-                var createMethod = typeof(DictionaryDescriptor).GetMethod(nameof(CreateGenericDictionary), BindingFlags.NonPublic | BindingFlags.Instance);
-                var genericCreateMethod = createMethod!.MakeGenericMethod([KeyType, ValueType]);
-                genericCreateMethod!.Invoke(this, []);
-
-                IsGenericDictionary = true;
-            }
-        }
-        void CreateGenericDictionary<TKey, TValue>()
-        {
-            AddMethod = (dictionary, key, value) => ((IDictionary<TKey, TValue?>)dictionary).Add((TKey)key, (TValue?)value);
-            RemoveMethod = (dictionary, key) => ((IDictionary<TKey, TValue?>)dictionary).Remove((TKey)key);
-            ContainsKeyMethod = (dictionary, key) => ((IDictionary<TKey, TValue>)dictionary).ContainsKey((TKey)key);
-            GetKeysMethod = (dictionary) => (ICollection)((IDictionary<TKey, TValue?>)dictionary).Keys;
-            GetValuesMethod = (dictionary) => (ICollection)((IDictionary<TKey, TValue?>)dictionary).Values;
-            GetValueMethod = (dictionary, key) => ((IDictionary<TKey, TValue?>)dictionary)[(TKey)key];
-            SetValueMethod = (dictionary, key, value) => ((IDictionary<TKey, TValue?>)dictionary)[(TKey)key] = (TValue?)value;
-            GetEnumeratorMethod = (dictionary) => {
-                return GetGenericEnumerable((IDictionary<TKey,TValue>)dictionary);
->>>>>>> d45a053c
             };
         }
 
@@ -151,19 +115,10 @@
         /// <summary>
         /// Determines whether the specified object is read-only.
         /// </summary>
-<<<<<<< HEAD
         /// <param name="thisObject">The this object.</param>
         /// <returns><c>true</c> if [is read only] [the specified this object]; otherwise, <c>false</c>.</returns>
         public bool IsReadOnly(object thisObject)
         {
-=======
-        /// <param name="thisObject">The object to check for read-only status.</param>
-        /// <returns><c>true</c> if the specified object is read-only; otherwise, <c>false</c>.</returns>
-        /// <exception cref="ArgumentNullException">Thrown if <paramref name="thisObject"/> is <see langword="null"/>.</exception>
-        public bool IsReadOnly(object thisObject)
-        {
-            ArgumentNullException.ThrowIfNull(thisObject);
->>>>>>> d45a053c
             return ((IDictionary)thisObject).IsReadOnly;
         }
 
@@ -189,11 +144,7 @@
         public void SetValue(object dictionary, object key, object value)
         {
             ArgumentNullException.ThrowIfNull(dictionary);
-<<<<<<< HEAD
             SetValueMethod(dictionary, key, value);
-=======
-            SetValueMethod.Invoke(dictionary, key, value);
->>>>>>> d45a053c
         }
 
         /// <summary>
