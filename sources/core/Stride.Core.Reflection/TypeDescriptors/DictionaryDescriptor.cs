--- conflicted
+++ resolved
@@ -14,11 +14,7 @@
     /// </summary>
     public class DictionaryDescriptor : ObjectDescriptor
     {
-<<<<<<< HEAD
-        private static readonly List<string> ListOfMembersToRemove = new List<string> { "Comparer", "Keys", "Values", "Capacity" };
-=======
         private static readonly List<string> ListOfMembersToRemove = ["Comparer", "Keys", "Values", "Capacity"];
->>>>>>> eb0a03a2
 
         Action<object, object, object?> AddMethod;
         Action<object, object> RemoveMethod;
