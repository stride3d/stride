--- conflicted
+++ resolved
@@ -21,11 +21,7 @@
         /// <summary>
         /// We use a thread local static to avoid allocating a list of reference objects every time we access a property
         /// </summary>
-<<<<<<< HEAD
-        [ThreadStatic] private static List<object?>? stackTLS;
-=======
         [ThreadStatic] private static List<object?> stackTLS;
->>>>>>> eb0a03a2
 
         private readonly List<MemberPathItem> items;
 
