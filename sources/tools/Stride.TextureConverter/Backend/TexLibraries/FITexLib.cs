// Copyright (c) .NET Foundation and Contributors (https://dotnetfoundation.org/ & https://stride3d.net) and Silicon Studio Corp. (https://www.siliconstudio.co.jp)
// Distributed under the MIT license. See the LICENSE.md file in the project root for more information.

using System;
using System.IO;
using System.Runtime.InteropServices;

using FreeImageAPI;

using Stride.Core;
using Stride.Core.Diagnostics;
using Stride.Graphics;
using Stride.TextureConverter.Requests;
<<<<<<< HEAD
=======
using FreeImageAPI;
using StridePixelFormat = Stride.Graphics.PixelFormat;
>>>>>>> e040fb69

namespace Stride.TextureConverter.TexLibraries
{
    /// <summary>
    /// Class containing the needed native Data used by FreeImage
    /// </summary>
    internal class FreeImageTextureLibraryData : ITextureLibraryData
    {
        /// <summary>
        /// Array of <see cref="FIBITMAP" />, each one being a sub image of the texture (a mipmap in a specific array member)
        /// </summary>
        public FIBITMAP[] Bitmaps { get; set; }

        /// <summary>
        /// Pointer to the beginning of the texture data (used for allocation/deallocation)
        /// </summary>
        public IntPtr Data { get; set; }
    }

    /// <summary>
    /// Peforms requests from <see cref="TextureTool" /> using FreeImage library.
    /// </summary>
    internal class FITexLib : ITexLibrary
    {
        private static Logger Log = GlobalLogger.GetLogger("FITexLib");

        /// <summary>
        /// Initializes a new instance of the <see cref="FITexLib"/> class.
        /// </summary>
        public FITexLib() {}

        /// <summary>
        /// Performs application-defined tasks associated with freeing, releasing, or resetting unmanaged resources. Nothing in this case.
        /// </summary>
        public void Dispose() {}

        public void Dispose(TexImage image)
        {
            FreeImageTextureLibraryData libraryData = (FreeImageTextureLibraryData) image.LibraryData[this];
            if (libraryData.Data != IntPtr.Zero) Marshal.FreeHGlobal(libraryData.Data);
        }

        public void StartLibrary(TexImage image)
        {
            if (image.Format.IsCompressed)
            {
                Log.Error("FreeImage can't process compressed texture.");
                throw new TextureToolsException("FreeImage can't process compressed texture.");
            }

            var libraryData = new FreeImageTextureLibraryData();
            image.LibraryData[this] = libraryData;

            libraryData.Bitmaps = new FIBITMAP[image.SubImageArray.Length];

            FREE_IMAGE_TYPE type;
            uint bpp, redMask, greenMask, blueMask;
            if (!GetFormatParameters(image.Format, out type, out bpp, out redMask, out greenMask, out blueMask))
            {
                throw new ArgumentException("The pixel format '{0}' is not supported by FreeImage".ToFormat(image.Format));
            }
            for (int i = 0; i < image.SubImageArray.Length; ++i)
            {
                var data = image.SubImageArray[i].Data;
                var width = image.SubImageArray[i].Width;
                var heigth = image.SubImageArray[i].Height;
                var pitch = image.SubImageArray[i].RowPitch;
                libraryData.Bitmaps[i] = FreeImage.ConvertFromRawBits(data, type, width, heigth, pitch, bpp, redMask, greenMask, blueMask, false);
            }

            if (image.DisposingLibrary != null) image.DisposingLibrary.Dispose(image);

            image.DisposingLibrary = this;

            libraryData.Data = IntPtr.Zero;
        }

        public unsafe void EndLibrary(TexImage image)
        {
            if (!image.LibraryData.ContainsKey(this)) return;
            FreeImageTextureLibraryData libraryData = (FreeImageTextureLibraryData)image.LibraryData[this];

            nint buffer = Marshal.AllocHGlobal(image.DataSize);
            int offset = 0;
            int size;

            image.SubImageArray = new TexImage.SubImage[libraryData.Bitmaps.Length];

            try
            {
                for (int i = 0; i < libraryData.Bitmaps.Length; ++i)
                {
                    image.SubImageArray[i].Width = (int)FreeImage.GetWidth(libraryData.Bitmaps[i]);
                    image.SubImageArray[i].Height = (int)FreeImage.GetHeight(libraryData.Bitmaps[i]);

                    Tools.ComputePitch(image.Format, image.SubImageArray[i].Width, image.SubImageArray[i].Height, out var rowPitch, out var slicePitch);
                    size = slicePitch;

                    image.SubImageArray[i].Data = buffer + offset;
                    image.SubImageArray[i].DataSize = size;
                    image.SubImageArray[i].RowPitch = rowPitch;
                    image.SubImageArray[i].SlicePitch = slicePitch;

                    MemoryUtilities.CopyWithAlignmentFallback((void*)image.SubImageArray[i].Data, (void*)FreeImage.GetBits(libraryData.Bitmaps[i]), (uint)size);
                    offset += size;
                }
            }
            catch (AccessViolationException e)
            {
                Log.Error("Failed to convert FreeImage native data to TexImage texture. ", e);
                throw new TextureToolsException("Failed to convert FreeImage native data to TexImage texture. ", e);
            }

            image.Data = image.SubImageArray[0].Data;
            libraryData.Data = image.Data;

            // Freeing native Data, the texture data has been copied.
            for (int i = 0; i < libraryData.Bitmaps.Length; ++i)
            {
                FreeImage.Unload(libraryData.Bitmaps[i]);
            }

            libraryData.Bitmaps = null;
            image.DisposingLibrary = this;
        }

        public bool CanHandleRequest(TexImage image, IRequest request) => CanHandleRequest(image.Format, request);

        public bool CanHandleRequest(Graphics.PixelFormat imageFormat, IRequest request)
        {
            switch (request.Type)
            {
                case RequestType.Loading:
                    {
                        LoadingRequest loader = (LoadingRequest)request;
                        FREE_IMAGE_FORMAT format = FreeImage.GetFIFFromFilename(loader.FilePath);
                        return format != FREE_IMAGE_FORMAT.FIF_UNKNOWN && format != FREE_IMAGE_FORMAT.FIF_DDS; // FreeImage can load DDS texture, but can't handle their mipmaps..
                    }
                case RequestType.Export:
                    {
                        ExportRequest export = (ExportRequest)request;
                        FREE_IMAGE_FORMAT format = FreeImage.GetFIFFromFilename(export.FilePath);
                        return format != FREE_IMAGE_FORMAT.FIF_UNKNOWN && format != FREE_IMAGE_FORMAT.FIF_DDS;
                    }
                case RequestType.Rescaling:
                    RescalingRequest rescale = (RescalingRequest)request;
                    return rescale.Filter != Filter.Rescaling.Nearest;

                case RequestType.SwitchingChannels:
                case RequestType.GammaCorrection:
                case RequestType.Flipping:
                case RequestType.FlippingSub:
                case RequestType.Swapping:
                    return true;
                default:
                    return false;
            }
        }

        public void Execute(TexImage image, IRequest request)
        {
            FreeImageTextureLibraryData libraryData = image.LibraryData.TryGetValue(this, out var libData) ? (FreeImageTextureLibraryData)libData : null;

            switch (request.Type)
            {
                case RequestType.Loading:
                    Load(image, (LoadingRequest)request);
                    break;

                case RequestType.Rescaling:
                    Rescale(image, libraryData, (RescalingRequest)request);
                    break;

                case RequestType.SwitchingChannels:
                    SwitchChannels(image, libraryData, (SwitchingBRChannelsRequest)request);
                    break;

                case RequestType.Flipping:
                    Flip(image, libraryData, (FlippingRequest)request);
                    break;

                case RequestType.FlippingSub:
                    FlipSub(image, libraryData, (FlippingSubRequest)request);
                    break;

                case RequestType.Swapping:
                    Swap(image, libraryData, (SwappingRequest)request);
                    break;

                case RequestType.Export:
                    Export(image, libraryData, (ExportRequest)request);
                    break;

                case RequestType.GammaCorrection:
                    CorrectGamma(image, libraryData, (GammaCorrectionRequest)request);
                    break;

                default:
                    Log.Error("FITexLib (FreeImage) can't handle this request: " + request.Type);
                    throw new TextureToolsException("FITexLib (FreeImage) can't handle this request: " + request.Type);
            }
        }


        /// <summary>
        /// Loads the specified image.
        /// </summary>
        /// <param name="image">The image.</param>
        /// <param name="loader">The loader.</param>
        /// <exception cref="TextureToolsException">If loading failed : mostly not supported format or path error (FileNotFound).</exception>
        private void Load(TexImage image, LoadingRequest loader)
        {
            Log.Verbose("Loading " + loader.FilePath + " ...");

            FIBITMAP temp;
            FREE_IMAGE_FORMAT fileFormat = FREE_IMAGE_FORMAT.FIF_UNKNOWN;
            try
            {
                temp = FreeImage.LoadEx(loader.FilePath, ref fileFormat);
                FreeImage.FlipVertical(temp);

                if (temp.IsNull)
                    throw new Exception("FreeImage's image data is null");
            }
            catch (Exception e)
            {
                Log.Error("Loading file " + loader.FilePath + " failed: " + e.Message);
                throw new TextureToolsException("Loading file " + loader.FilePath + " failed: " + e.Message);
            }

            // Converting the image into BGRA_8888 format
            var libraryData = new FreeImageTextureLibraryData { Bitmaps = new [] { FreeImage.ConvertTo32Bits(temp) } };
            image.LibraryData[this] = libraryData;
            int alphaSize = GetAlphaDepth(fileFormat, temp);

            FreeImage.Unload(temp);

            image.Data = FreeImage.GetBits(libraryData.Bitmaps[0]);
            image.Width = (int)FreeImage.GetWidth(libraryData.Bitmaps[0]);
            image.Height = (int)FreeImage.GetHeight(libraryData.Bitmaps[0]);
            image.Depth = 1;
            image.Dimension = image.Height == 1 ? TexImage.TextureDimension.Texture1D : TexImage.TextureDimension.Texture2D;
            image.Format = loader.LoadAsSRgb? Graphics.PixelFormat.B8G8R8A8_UNorm_SRgb : Graphics.PixelFormat.B8G8R8A8_UNorm;
            image.OriginalAlphaDepth = alphaSize;

            int rowPitch, slicePitch;
            Tools.ComputePitch(image.Format, image.Width, image.Height, out rowPitch, out slicePitch);
            image.RowPitch = rowPitch;
            image.SlicePitch = slicePitch;

            //Only one image in the SubImageArray, FreeImage is only used to load images, not textures.
            image.SubImageArray[0].Data = image.Data;
            image.SubImageArray[0].DataSize = image.DataSize;
            image.SubImageArray[0].Width = image.Width;
            image.SubImageArray[0].Height = image.Height;
            image.SubImageArray[0].RowPitch = rowPitch;
            image.SubImageArray[0].SlicePitch = slicePitch;
            image.DataSize = (int) (FreeImage.GetDIBSize(libraryData.Bitmaps[0]) - GetHeaderSize()); // header size of a bitmap is included in their size calculus
            libraryData.Data = IntPtr.Zero;
            image.DisposingLibrary = this;
        }

        /// <summary>
        /// Gets the size of the header of a Bitmap.
        /// </summary>
        /// <returns></returns>
        private unsafe uint GetHeaderSize()
        {
            return (uint)sizeof(BITMAPINFOHEADER);
        }


        /// <summary>
        /// Rescales the specified image.
        /// </summary>
        /// <remarks>
        /// The MipmapCount will be reset to 1 after this operation
        /// </remarks>
        /// <param name="image">The image.</param>
        /// <param name="libraryData">The library data.</param>
        /// <param name="rescale">The rescale.</param>
        private void Rescale(TexImage image, FreeImageTextureLibraryData libraryData, RescalingRequest rescale)
        {
            int width = rescale.ComputeWidth(image);
            int height = rescale.ComputeHeight(image);

            Log.Verbose("Rescaling image to " + width + "x" + height + " with " + rescale.Filter + " ...");

            FIBITMAP[] newTab;

            if (image.Dimension == TexImage.TextureDimension.Texture3D) // in case of 3D Texture, we must rescale each slice of the top mipmap level
            {
                newTab = new FIBITMAP[image.ArraySize * image.FaceCount * image.Depth];
                int curDepth;

                int nbSubImageWithMipMapPerArrayMemeber = 0; // calculating the number of sub images we have to jump to reach the next top level mipmap of the next array member
                curDepth = image.Depth;
                for (int i = 0; i < image.MipmapCount; ++i)
                {
                    nbSubImageWithMipMapPerArrayMemeber += curDepth;
                    curDepth = curDepth > 1 ? curDepth >>= 1 : curDepth;
                }

                int ct = 0;
                for (int j = 0; j < image.ArraySize; ++j)
                {
                    for (int i = 0; i < image.Depth; ++i)
                    {
                        newTab[ct] = FreeImage.Rescale(libraryData.Bitmaps[i + j * nbSubImageWithMipMapPerArrayMemeber], width, height, (FREE_IMAGE_FILTER)rescale.Filter);
                        ++ct;
                    }
                }
            }
            else
            {
                newTab = new FIBITMAP[image.ArraySize];
                int ct = 0;
                for (int i = 0; i < libraryData.Bitmaps.Length; i += image.MipmapCount)
                {
                    newTab[ct] = FreeImage.Rescale(libraryData.Bitmaps[i], width, height, (FREE_IMAGE_FILTER)rescale.Filter);
                    ++ct;
                }
            }

            for (int i = 0; i < libraryData.Bitmaps.Length; ++i)
            {
                FreeImage.Unload(libraryData.Bitmaps[i]);
            }

            libraryData.Bitmaps = newTab;
            image.Data = FreeImage.GetBits(newTab[0]);

            // Updating image data
            image.Rescale(width, height);

            int rowPitch, slicePitch;
            Tools.ComputePitch(image.Format, width, height, out rowPitch, out slicePitch);

            image.RowPitch = rowPitch;
            image.SlicePitch = slicePitch;
            image.MipmapCount = 1;
            image.DataSize = image.SlicePitch * image.ArraySize * image.FaceCount * image.Depth;
        }


        /// <summary>
        /// Switches the channels R and B.
        /// </summary>
        /// <param name="image">The image.</param>
        /// <param name="libraryData">The library data.</param>
        /// <param name="switchC">The switch request</param>
        /// <remarks>
        /// Some libraries can't handle BGRA order so we need to change it to RGBA.
        /// </remarks>
        private void SwitchChannels(TexImage image, FreeImageTextureLibraryData libraryData, SwitchingBRChannelsRequest switchC)
        {

            Log.Verbose("Switching channels R and G ...");

            for (int i = 0; i < libraryData.Bitmaps.Length; ++i)
            {
                FIBITMAP blueChannel = FreeImage.GetChannel(libraryData.Bitmaps[i], FREE_IMAGE_COLOR_CHANNEL.FICC_BLUE);
                FIBITMAP redChannel = FreeImage.GetChannel(libraryData.Bitmaps[i], FREE_IMAGE_COLOR_CHANNEL.FICC_RED);
                FreeImage.SetChannel(libraryData.Bitmaps[i], redChannel, FREE_IMAGE_COLOR_CHANNEL.FICC_BLUE);
                FreeImage.SetChannel(libraryData.Bitmaps[i], blueChannel, FREE_IMAGE_COLOR_CHANNEL.FICC_RED);
                FreeImage.Unload(blueChannel);
                FreeImage.Unload(redChannel);
            }

            if (image.Format.IsBgraOrder)
                image.Format = Graphics.PixelFormat.R8G8B8A8_UNorm;
            else
                image.Format = Graphics.PixelFormat.B8G8R8A8_UNorm;
        }

        public bool SupportBGRAOrder()
        {
            return true;
        }


        /// <summary>
        /// Flips the specified image horizontally or vertically.
        /// </summary>
        /// <param name="image">The image.</param>
        /// <param name="libraryData">The library data.</param>
        /// <param name="flip">The flip request.</param>
        private void Flip(TexImage image, FreeImageTextureLibraryData libraryData, FlippingRequest flip)
        {
            Log.Verbose("Flipping image : " + flip.Flip + " ...");

            for (int i = 0; i < libraryData.Bitmaps.Length; ++i)
            {
                switch (flip.Flip)
                {
                    case Orientation.Vertical:
                        FreeImage.FlipVertical(libraryData.Bitmaps[i]);
                        break;

                    case Orientation.Horizontal:
                        FreeImage.FlipHorizontal(libraryData.Bitmaps[i]);
                        break;
                }
            }

            image.Flip(flip.Flip);
        }


        /// <summary>
        /// Flips the specified sub-image horizontally or vertically.
        /// </summary>
        /// <param name="image">The image.</param>
        /// <param name="libraryData">The library data.</param>
        /// <param name="flipSub">The flip request.</param>
        private void FlipSub(TexImage image, FreeImageTextureLibraryData libraryData, FlippingSubRequest flipSub)
        {
            Log.Verbose("Flipping image : sub-image " + flipSub.SubImageIndex + " " + flipSub.Flip + " ...");

            if (flipSub.SubImageIndex >= 0 && flipSub.SubImageIndex < libraryData.Bitmaps.Length)
            {
                switch (flipSub.Flip)
                {
                    case Orientation.Vertical:
                        FreeImage.FlipVertical(libraryData.Bitmaps[flipSub.SubImageIndex]);
                        break;

                    case Orientation.Horizontal:
                        FreeImage.FlipHorizontal(libraryData.Bitmaps[flipSub.SubImageIndex]);
                        break;
                }
            }
            else
            {
                Log.Warning("Cannot flip the sub-image " + flipSub.SubImageIndex + " because there is only " + libraryData.Bitmaps.Length + " sub-images.");
            }

            // TODO: texture atlas update?
        }


        /// <summary>
        /// Swaps two sub-images.
        /// </summary>
        /// <param name="image">The image.</param>
        /// <param name="libraryData">The library data.</param>
        /// <param name="swap">The swap request.</param>
        private void Swap(TexImage image, FreeImageTextureLibraryData libraryData, SwappingRequest swap)
        {
            Log.Verbose("Swapping image : sub-image " + swap.FirstSubImageIndex + " and " + swap.SecondSubImageIndex + " ...");

            if (swap.FirstSubImageIndex >= 0 && swap.FirstSubImageIndex < libraryData.Bitmaps.Length
                && swap.SecondSubImageIndex >= 0 && swap.SecondSubImageIndex < libraryData.Bitmaps.Length)
            {
                // copy first image
                var firstImage = FreeImage.Copy(libraryData.Bitmaps[swap.FirstSubImageIndex], 0, 0, image.Width, image.Height);
                FreeImage.Paste(libraryData.Bitmaps[swap.FirstSubImageIndex], libraryData.Bitmaps[swap.SecondSubImageIndex], 0, 0, 256);
                FreeImage.Paste(libraryData.Bitmaps[swap.SecondSubImageIndex], firstImage, 0, 0, 256);

                // TODO: free firstImage?
            }
            else
            {
                Log.Warning("Cannot swap the sub-images " + swap.FirstSubImageIndex + " and " + swap.SecondSubImageIndex + " because there is only " + libraryData.Bitmaps.Length + " sub-images.");
            }

            // TODO: texture atlas update?
        }


        /// <summary>
        /// Exports the specified image to the requested file name.
        /// </summary>
        /// <param name="image">The image.</param>
        /// <param name="libraryData">The library data.</param>
        /// <param name="request">The request.</param>
        /// <exception cref="TexLibraryException">
        /// Export failure.
        /// </exception>
        /// <remarks>
        /// In case of mipmapping or array texture, may images will be output.
        /// </remarks>
        private void Export(TexImage image, FreeImageTextureLibraryData libraryData, ExportRequest request)
        {
            String directory = Path.GetDirectoryName(request.FilePath);
            String fileName = Path.GetFileNameWithoutExtension(request.FilePath);
            String extension = Path.GetExtension(request.FilePath);
            String finalName;

            if (image.Dimension == TexImage.TextureDimension.Texture3D)
            {
                Log.Error("Not implemented.");
                throw new TextureToolsException("Not implemented.");
            }

            if (!image.Format.IsBgraOrder)
            {
                SwitchChannels(image, libraryData, new SwitchingBRChannelsRequest());
            }

            if (image.SubImageArray.Length > 1 && request.MinimumMipMapSize < FreeImage.GetWidth(libraryData.Bitmaps[0]) && request.MinimumMipMapSize < FreeImage.GetHeight(libraryData.Bitmaps[0]))
            {
                int imageCount = 0;
                for (int i = 0; i < image.ArraySize; ++i)
                {
                    for (int j = 0; j < image.MipmapCount; ++j)
                    {
                        if (FreeImage.GetWidth(libraryData.Bitmaps[imageCount]) < request.MinimumMipMapSize || FreeImage.GetHeight(libraryData.Bitmaps[imageCount]) < request.MinimumMipMapSize)
                            break;

                        finalName = directory + "/" + fileName + "-ind_" + i + "-mip_" + j + extension;
                        FreeImage.FlipVertical(libraryData.Bitmaps[imageCount]);
                        if (!FreeImage.SaveEx(libraryData.Bitmaps[imageCount], finalName))
                        {
                            Log.Error("Export failure.");
                            throw new TextureToolsException("Export failure.");
                        }
                        FreeImage.FlipVertical(libraryData.Bitmaps[imageCount]);
                        Log.Verbose("Exporting image to " + finalName + " ...");
                        ++imageCount;
                    }
                }
            }
            else
            {
                FreeImage.FlipVertical(libraryData.Bitmaps[0]);
                if (!FreeImage.SaveEx(libraryData.Bitmaps[0], request.FilePath))
                {
                    Log.Error("Export failure.");
                    throw new TextureToolsException("Export failure.");
                }
                FreeImage.FlipVertical(libraryData.Bitmaps[0]);
                Log.Verbose("Exporting image to " + request.FilePath + " ...");
            }

            image.Save(request.FilePath);
        }


        /// <summary>
        /// Corrects the gamma.
        /// </summary>
        /// <param name="image">The image.</param>
        /// <param name="libraryData">The library data.</param>
        /// <param name="request">The request.</param>
        public void CorrectGamma(TexImage image, FreeImageTextureLibraryData libraryData, GammaCorrectionRequest request)
        {
            Log.Verbose("Applying a gamma correction of " + request.Gamma + " ...");

            foreach (FIBITMAP bitmap in libraryData.Bitmaps)
            {
                FreeImage.AdjustGamma(bitmap, request.Gamma);
            }
        }

        private static uint GetBitCount(uint bitmask)
        {
            uint count = 0;
            for (uint i = 0 ; i < 32 ; ++i, bitmask>>=1)
            {
                if ((bitmask&1) != 0)
                    count++;
            }
            return count;
        }

        private static int GetAlphaDepth(FREE_IMAGE_FORMAT fileFormat, FIBITMAP bitmap)
        {
            uint bpp = FreeImage.GetBPP(bitmap);
            uint rbit = GetBitCount(FreeImage.GetRedMask(bitmap));
            uint gbit = GetBitCount(FreeImage.GetGreenMask(bitmap));
            uint bbit = GetBitCount(FreeImage.GetBlueMask(bitmap));
            switch (fileFormat)
            {
                case FREE_IMAGE_FORMAT.FIF_PNG:
                case FREE_IMAGE_FORMAT.FIF_TIFF:
                case FREE_IMAGE_FORMAT.FIF_TARGA:
                case FREE_IMAGE_FORMAT.FIF_GIF:
                case FREE_IMAGE_FORMAT.FIF_BMP:
                case FREE_IMAGE_FORMAT.FIF_ICO:
                case FREE_IMAGE_FORMAT.FIF_PSD:
                    switch (bpp)
                    {
                        case 32:
                            if (rbit == 8 && gbit == 8 && bbit == 8)
                                return 8;
                            break;

                        case 16:
                            if (rbit == 5 && gbit == 5 && bbit == 5)
                                return 1;
                            else if (rbit == 4 && gbit == 4 && bbit == 4)
                                return 4;
                            break;
                    }
                    break;
            }
            return 0;
        }
        
        
		/// <summary>
		/// Retrieves all parameters needed to create a new FreeImage bitmap from the pixel format.
		/// </summary>
		/// <param name="format">The <see cref="Stride.Graphics.PixelFormat"/> of the image.</param>
		/// <param name="type">Returns the type used for the new bitmap.</param>
		/// <param name="bpp">Returns the color depth for the new bitmap.</param>
		/// <param name="redMask">Returns the red_mask for the new bitmap.</param>
		/// <param name="greenMask">Returns the green_mask for the new bitmap.</param>
		/// <param name="blueMask">Returns the blue_mask for the new bitmap.</param>
		/// <returns>True in case a matching conversion exists; else false.
		/// </returns>
		private static bool GetFormatParameters(
			StridePixelFormat format,
			out FREE_IMAGE_TYPE type,
			out uint bpp,
			out uint redMask,
			out uint greenMask,
			out uint blueMask)
		{
			var result = true;
			type = FREE_IMAGE_TYPE.FIT_UNKNOWN;
			bpp = 0;
			redMask = 0;
			greenMask = 0;
			blueMask = 0;

			switch (format)
			{
				case StridePixelFormat.R32G32B32A32_Float:
					type = FREE_IMAGE_TYPE.FIT_RGBAF;
					bpp = 128;
					break;
				case StridePixelFormat.R32G32B32_Float:
					type = FREE_IMAGE_TYPE.FIT_RGBF;
					bpp = 96;
					break;
				case StridePixelFormat.R16G16B16A16_Typeless:
				case StridePixelFormat.R16G16B16A16_Float:
				case StridePixelFormat.R16G16B16A16_UNorm:
				case StridePixelFormat.R16G16B16A16_UInt:
				case StridePixelFormat.R16G16B16A16_SNorm:
				case StridePixelFormat.R16G16B16A16_SInt:
					type = FREE_IMAGE_TYPE.FIT_RGBA16;
					bpp = 64;
					break;
				case StridePixelFormat.D32_Float:
				case StridePixelFormat.R32_Float:
					type = FREE_IMAGE_TYPE.FIT_FLOAT;
					bpp = 32;
					break;
				case StridePixelFormat.R32_SInt:
					type = FREE_IMAGE_TYPE.FIT_INT32;
					bpp = 32;
					break;
				case StridePixelFormat.R32_UInt:
					type = FREE_IMAGE_TYPE.FIT_UINT32;
					bpp = 32;
					break;
				case StridePixelFormat.R16_SInt:
					type = FREE_IMAGE_TYPE.FIT_INT16;
					bpp = 16;
					break;
				case StridePixelFormat.R16_UInt:
					type = FREE_IMAGE_TYPE.FIT_UINT16;
					bpp = 16;
					break;
				case StridePixelFormat.R32_Typeless:
					type = FREE_IMAGE_TYPE.FIT_BITMAP;
					bpp = 32;
					break;
				case StridePixelFormat.R8G8B8A8_Typeless:
				case StridePixelFormat.R8G8B8A8_UNorm:
				case StridePixelFormat.R8G8B8A8_UNorm_SRgb:
				case StridePixelFormat.R8G8B8A8_UInt:
				case StridePixelFormat.R8G8B8A8_SNorm:
				case StridePixelFormat.R8G8B8A8_SInt:
					type = FREE_IMAGE_TYPE.FIT_BITMAP;
					bpp = 32;
					redMask = FreeImage.FI_RGBA_RED_MASK;
					greenMask = FreeImage.FI_RGBA_GREEN_MASK;
					blueMask = FreeImage.FI_RGBA_BLUE_MASK;
					break;
				case StridePixelFormat.R16G16_Typeless:
				case StridePixelFormat.R16G16_Float:
				case StridePixelFormat.R16G16_UNorm:
				case StridePixelFormat.R16G16_UInt:
				case StridePixelFormat.R16G16_SNorm:
				case StridePixelFormat.R16G16_SInt:
					type = FREE_IMAGE_TYPE.FIT_BITMAP;
					bpp = 32;
					redMask = 0xFFFF0000;
					greenMask = 0x0000FFFF;
					break;
				case StridePixelFormat.B8G8R8A8_Typeless:
				case StridePixelFormat.B8G8R8A8_UNorm_SRgb:
				case StridePixelFormat.B8G8R8X8_Typeless:
				case StridePixelFormat.B8G8R8X8_UNorm_SRgb:
				case StridePixelFormat.B8G8R8A8_UNorm:
				case StridePixelFormat.B8G8R8X8_UNorm:
					type = FREE_IMAGE_TYPE.FIT_BITMAP;
					bpp = 32;
					redMask = FreeImage.FI_RGBA_BLUE_MASK;
					greenMask = FreeImage.FI_RGBA_GREEN_MASK;
					blueMask = FreeImage.FI_RGBA_RED_MASK;
					break;

				case StridePixelFormat.B5G6R5_UNorm:
					type = FREE_IMAGE_TYPE.FIT_BITMAP;
					bpp = 16;
					redMask = FreeImage.FI16_565_RED_MASK;
					greenMask = FreeImage.FI16_565_GREEN_MASK;
					blueMask = FreeImage.FI16_565_BLUE_MASK;
					break;
				case StridePixelFormat.B5G5R5A1_UNorm:
					type = FREE_IMAGE_TYPE.FIT_BITMAP;
					bpp = 16;
					redMask = FreeImage.FI16_555_RED_MASK;
					greenMask = FreeImage.FI16_555_GREEN_MASK;
					blueMask = FreeImage.FI16_555_BLUE_MASK;
					break;
				case StridePixelFormat.R16_Typeless:
				case StridePixelFormat.R16_Float:
				case StridePixelFormat.D16_UNorm:
				case StridePixelFormat.R16_UNorm:
				case StridePixelFormat.R16_SNorm:
					type = FREE_IMAGE_TYPE.FIT_UINT16;
					bpp = 16;
					break;
				case StridePixelFormat.R8G8_Typeless:
				case StridePixelFormat.R8G8_UNorm:
				case StridePixelFormat.R8G8_UInt:
				case StridePixelFormat.R8G8_SNorm:
				case StridePixelFormat.R8G8_SInt:
					type = FREE_IMAGE_TYPE.FIT_BITMAP;
					bpp = 16;
					redMask = 0xFF00;
					greenMask= 0x00FF;
					break;
				case StridePixelFormat.R8_Typeless:
				case StridePixelFormat.R8_UNorm:
				case StridePixelFormat.R8_UInt:
				case StridePixelFormat.R8_SNorm:
				case StridePixelFormat.R8_SInt:
				case StridePixelFormat.A8_UNorm:
					type = FREE_IMAGE_TYPE.FIT_BITMAP;
					bpp = 8;
					break;
				case StridePixelFormat.R1_UNorm:
					type = FREE_IMAGE_TYPE.FIT_BITMAP;
					bpp = 1;
					break;
				default:
					result = false;
					break;
			}

			return result;
		}
    }
}<|MERGE_RESOLUTION|>--- conflicted
+++ resolved
@@ -1,21 +1,16 @@
 // Copyright (c) .NET Foundation and Contributors (https://dotnetfoundation.org/ & https://stride3d.net) and Silicon Studio Corp. (https://www.siliconstudio.co.jp)
 // Distributed under the MIT license. See the LICENSE.md file in the project root for more information.
-
 using System;
+using System.Collections.Generic;
+using System.Runtime.InteropServices;
 using System.IO;
-using System.Runtime.InteropServices;
-
-using FreeImageAPI;
 
 using Stride.Core;
 using Stride.Core.Diagnostics;
 using Stride.Graphics;
 using Stride.TextureConverter.Requests;
-<<<<<<< HEAD
-=======
 using FreeImageAPI;
 using StridePixelFormat = Stride.Graphics.PixelFormat;
->>>>>>> e040fb69
 
 namespace Stride.TextureConverter.TexLibraries
 {
@@ -260,12 +255,12 @@
             image.Dimension = image.Height == 1 ? TexImage.TextureDimension.Texture1D : TexImage.TextureDimension.Texture2D;
             image.Format = loader.LoadAsSRgb? Graphics.PixelFormat.B8G8R8A8_UNorm_SRgb : Graphics.PixelFormat.B8G8R8A8_UNorm;
             image.OriginalAlphaDepth = alphaSize;
-
+            
             int rowPitch, slicePitch;
             Tools.ComputePitch(image.Format, image.Width, image.Height, out rowPitch, out slicePitch);
             image.RowPitch = rowPitch;
             image.SlicePitch = slicePitch;
-
+            
             //Only one image in the SubImageArray, FreeImage is only used to load images, not textures.
             image.SubImageArray[0].Data = image.Data;
             image.SubImageArray[0].DataSize = image.DataSize;
@@ -353,7 +348,7 @@
 
             int rowPitch, slicePitch;
             Tools.ComputePitch(image.Format, width, height, out rowPitch, out slicePitch);
-
+            
             image.RowPitch = rowPitch;
             image.SlicePitch = slicePitch;
             image.MipmapCount = 1;
