{
  "files": [
    "README.md"
  ],
  "imageSize": 100,
  "commit": false,
  "contributors": [
    {
      "login": "xen2",
      "name": "xen2",
      "avatar_url": "https://avatars.githubusercontent.com/u/527565?v=4",
      "profile": "https://stride3d.net",
      "contributions": [
        "code"
      ]
    },
    {
<<<<<<< HEAD
      "login": "tebjan",
      "name": "Tebjan Halm",
      "avatar_url": "https://avatars.githubusercontent.com/u/1094716?v=4",
      "profile": "https://github.com/tebjan",
      "contributions": [
        "code"
      ]
=======
      "login": "Eideren",
      "name": "Eideren",
      "avatar_url": "https://avatars.githubusercontent.com/u/5742236?v=4",
      "profile": "https://github.com/Eideren",
      "contributions": [
        "code"
      ]
    },
    {
      "login": "Aggror",
      "name": "Jorn Theunissen",
      "avatar_url": "https://avatars.githubusercontent.com/u/3499539?v=4",
      "profile": "https://www.aggror.com",
      "contributions": [
        "doc"
      ]
>>>>>>> 5662ac49
    }
  ],
  "contributorsPerLine": 7,
  "projectName": "stride",
  "projectOwner": "stride3d",
  "repoType": "github",
  "repoHost": "https://github.com",
  "skipCi": true
}<|MERGE_RESOLUTION|>--- conflicted
+++ resolved
@@ -15,15 +15,6 @@
       ]
     },
     {
-<<<<<<< HEAD
-      "login": "tebjan",
-      "name": "Tebjan Halm",
-      "avatar_url": "https://avatars.githubusercontent.com/u/1094716?v=4",
-      "profile": "https://github.com/tebjan",
-      "contributions": [
-        "code"
-      ]
-=======
       "login": "Eideren",
       "name": "Eideren",
       "avatar_url": "https://avatars.githubusercontent.com/u/5742236?v=4",
@@ -40,7 +31,15 @@
       "contributions": [
         "doc"
       ]
->>>>>>> 5662ac49
+    },
+    {
+      "login": "tebjan",
+      "name": "Tebjan Halm",
+      "avatar_url": "https://avatars.githubusercontent.com/u/1094716?v=4",
+      "profile": "https://github.com/tebjan",
+      "contributions": [
+        "code"
+      ]
     }
   ],
   "contributorsPerLine": 7,
